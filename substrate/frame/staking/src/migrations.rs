// This file is part of Substrate.

// Copyright (C) Parity Technologies (UK) Ltd.
// SPDX-License-Identifier: Apache-2.0

// Licensed under the Apache License, Version 2.0 (the "License");
// you may not use this file except in compliance with the License.
// You may obtain a copy of the License at
//
// 	http://www.apache.org/licenses/LICENSE-2.0
//
// Unless required by applicable law or agreed to in writing, software
// distributed under the License is distributed on an "AS IS" BASIS,
// WITHOUT WARRANTIES OR CONDITIONS OF ANY KIND, either express or implied.
// See the License for the specific language governing permissions and

//! Storage migrations for the Staking pallet. The changelog for this is maintained at
//! [CHANGELOG.md](https://github.com/paritytech/polkadot-sdk/blob/master/substrate/frame/staking/CHANGELOG.md).

use super::*;
use frame_election_provider_support::SortedListProvider;
use frame_support::{
	pallet_prelude::ValueQuery,
	storage_alias,
	traits::{GetStorageVersion, OnRuntimeUpgrade},
};

#[cfg(feature = "try-runtime")]
use frame_support::ensure;
#[cfg(feature = "try-runtime")]
use sp_runtime::TryRuntimeError;

/// Used for release versioning upto v12.
///
/// Obsolete from v13. Keeping around to make encoding/decoding of old migration code easier.
#[derive(Encode, Decode, Clone, Copy, PartialEq, Eq, RuntimeDebug, TypeInfo, MaxEncodedLen)]
enum ObsoleteReleases {
	V1_0_0Ancient,
	V2_0_0,
	V3_0_0,
	V4_0_0,
	V5_0_0,  // blockable validators.
	V6_0_0,  // removal of all storage associated with offchain phragmen.
	V7_0_0,  // keep track of number of nominators / validators in map
	V8_0_0,  // populate `VoterList`.
	V9_0_0,  // inject validators into `VoterList` as well.
	V10_0_0, // remove `EarliestUnappliedSlash`.
	V11_0_0, // Move pallet storage prefix, e.g. BagsList -> VoterBagsList
	V12_0_0, // remove `HistoryDepth`.
}

impl Default for ObsoleteReleases {
	fn default() -> Self {
		ObsoleteReleases::V12_0_0
	}
}

/// Alias to the old storage item used for release versioning. Obsolete since v13.
#[storage_alias]
type StorageVersion<T: Config> = StorageValue<Pallet<T>, ObsoleteReleases, ValueQuery>;

/// Migration of era exposure storage items to paged exposures.
/// Changelog: [v14.](https://github.com/paritytech/substrate/blob/ankan/paged-rewards-rebased2/frame/staking/CHANGELOG.md#14)
pub mod v14 {
	use super::*;

	pub struct MigrateToV14<T>(core::marker::PhantomData<T>);
	impl<T: Config> OnRuntimeUpgrade for MigrateToV14<T> {
		fn on_runtime_upgrade() -> Weight {
			let current = Pallet::<T>::current_storage_version();
			let on_chain = Pallet::<T>::on_chain_storage_version();

			if current == 14 && on_chain == 13 {
				current.put::<Pallet<T>>();

				log!(info, "v14 applied successfully.");
				T::DbWeight::get().reads_writes(1, 1)
			} else {
				log!(warn, "v14 not applied.");
				T::DbWeight::get().reads(1)
			}
		}

		#[cfg(feature = "try-runtime")]
		fn post_upgrade(_state: Vec<u8>) -> Result<(), TryRuntimeError> {
			frame_support::ensure!(
				Pallet::<T>::on_chain_storage_version() >= 14,
				"v14 not applied"
			);
			Ok(())
		}
	}
}

pub mod v13 {
	use super::*;

	pub struct MigrateToV13<T>(core::marker::PhantomData<T>);
	impl<T: Config> OnRuntimeUpgrade for MigrateToV13<T> {
		#[cfg(feature = "try-runtime")]
		fn pre_upgrade() -> Result<Vec<u8>, TryRuntimeError> {
			frame_support::ensure!(
				StorageVersion::<T>::get() == ObsoleteReleases::V12_0_0,
				"Required v12 before upgrading to v13"
			);

			Ok(Default::default())
		}

		fn on_runtime_upgrade() -> Weight {
			let current = Pallet::<T>::current_storage_version();
			let onchain = StorageVersion::<T>::get();

			if current == 13 && onchain == ObsoleteReleases::V12_0_0 {
				StorageVersion::<T>::kill();
				current.put::<Pallet<T>>();

				log!(info, "v13 applied successfully");
				T::DbWeight::get().reads_writes(1, 2)
			} else {
				log!(warn, "Skipping v13, should be removed");
				T::DbWeight::get().reads(1)
			}
		}

		#[cfg(feature = "try-runtime")]
		fn post_upgrade(_state: Vec<u8>) -> Result<(), TryRuntimeError> {
			frame_support::ensure!(
				Pallet::<T>::on_chain_storage_version() == 13,
				"v13 not applied"
			);

			frame_support::ensure!(
				!StorageVersion::<T>::exists(),
				"Storage version not migrated correctly"
			);

			Ok(())
		}
	}
}

pub mod v12 {
	use super::*;
	use frame_support::{pallet_prelude::ValueQuery, storage_alias};

	#[storage_alias]
	type HistoryDepth<T: Config> = StorageValue<Pallet<T>, u32, ValueQuery>;

	/// Clean up `T::HistoryDepth` from storage.
	///
	/// We will be depending on the configurable value of `T::HistoryDepth` post
	/// this release.
	pub struct MigrateToV12<T>(core::marker::PhantomData<T>);
	impl<T: Config> OnRuntimeUpgrade for MigrateToV12<T> {
		#[cfg(feature = "try-runtime")]
		fn pre_upgrade() -> Result<Vec<u8>, TryRuntimeError> {
			frame_support::ensure!(
				StorageVersion::<T>::get() == ObsoleteReleases::V11_0_0,
				"Expected v11 before upgrading to v12"
			);

			if HistoryDepth::<T>::exists() {
				frame_support::ensure!(
					T::HistoryDepth::get() == HistoryDepth::<T>::get(),
					"Provided value of HistoryDepth should be same as the existing storage value"
				);
			} else {
				log::info!("No HistoryDepth in storage; nothing to remove");
			}

			Ok(Default::default())
		}

		fn on_runtime_upgrade() -> frame_support::weights::Weight {
			if StorageVersion::<T>::get() == ObsoleteReleases::V11_0_0 {
				HistoryDepth::<T>::kill();
				StorageVersion::<T>::put(ObsoleteReleases::V12_0_0);

				log!(info, "v12 applied successfully");
				T::DbWeight::get().reads_writes(1, 2)
			} else {
				log!(warn, "Skipping v12, should be removed");
				T::DbWeight::get().reads(1)
			}
		}

		#[cfg(feature = "try-runtime")]
		fn post_upgrade(_state: Vec<u8>) -> Result<(), TryRuntimeError> {
			frame_support::ensure!(
				StorageVersion::<T>::get() == ObsoleteReleases::V12_0_0,
				"v12 not applied"
			);
			Ok(())
		}
	}
}

pub mod v11 {
	use super::*;
	use frame_support::{
		storage::migration::move_pallet,
		traits::{GetStorageVersion, PalletInfoAccess},
	};
	#[cfg(feature = "try-runtime")]
	use sp_io::hashing::twox_128;

	pub struct MigrateToV11<T, P, N>(core::marker::PhantomData<(T, P, N)>);
	impl<T: Config, P: GetStorageVersion + PalletInfoAccess, N: Get<&'static str>> OnRuntimeUpgrade
		for MigrateToV11<T, P, N>
	{
		#[cfg(feature = "try-runtime")]
		fn pre_upgrade() -> Result<Vec<u8>, TryRuntimeError> {
			frame_support::ensure!(
				StorageVersion::<T>::get() == ObsoleteReleases::V10_0_0,
				"must upgrade linearly"
			);
			let old_pallet_prefix = twox_128(N::get().as_bytes());

			frame_support::ensure!(
				sp_io::storage::next_key(&old_pallet_prefix).is_some(),
				"no data for the old pallet name has been detected"
			);

			Ok(Default::default())
		}

		/// Migrate the entire storage of this pallet to a new prefix.
		///
		/// This new prefix must be the same as the one set in construct_runtime. For safety, use
		/// `PalletInfo` to get it, as:
		/// `<Runtime as frame_system::Config>::PalletInfo::name::<VoterBagsList>`.
		///
		/// The migration will look into the storage version in order to avoid triggering a
		/// migration on an up to date storage.
		fn on_runtime_upgrade() -> Weight {
			let old_pallet_name = N::get();
			let new_pallet_name = <P as PalletInfoAccess>::name();

			if StorageVersion::<T>::get() == ObsoleteReleases::V10_0_0 {
				// bump version anyway, even if we don't need to move the prefix
				StorageVersion::<T>::put(ObsoleteReleases::V11_0_0);
				if new_pallet_name == old_pallet_name {
					log!(
						warn,
						"new bags-list name is equal to the old one, only bumping the version"
					);
					return T::DbWeight::get().reads(1).saturating_add(T::DbWeight::get().writes(1))
				}

				move_pallet(old_pallet_name.as_bytes(), new_pallet_name.as_bytes());
				<T as frame_system::Config>::BlockWeights::get().max_block
			} else {
				log!(warn, "v11::migrate should be removed.");
				T::DbWeight::get().reads(1)
			}
		}

		#[cfg(feature = "try-runtime")]
		fn post_upgrade(_state: Vec<u8>) -> Result<(), TryRuntimeError> {
			frame_support::ensure!(
				StorageVersion::<T>::get() == ObsoleteReleases::V11_0_0,
				"wrong version after the upgrade"
			);

			let old_pallet_name = N::get();
			let new_pallet_name = <P as PalletInfoAccess>::name();

			// skip storage prefix checks for the same pallet names
			if new_pallet_name == old_pallet_name {
				return Ok(())
			}

			let old_pallet_prefix = twox_128(N::get().as_bytes());
			frame_support::ensure!(
				sp_io::storage::next_key(&old_pallet_prefix).is_none(),
				"old pallet data hasn't been removed"
			);

			let new_pallet_name = <P as PalletInfoAccess>::name();
			let new_pallet_prefix = twox_128(new_pallet_name.as_bytes());
			frame_support::ensure!(
				sp_io::storage::next_key(&new_pallet_prefix).is_some(),
				"new pallet data hasn't been created"
			);

			Ok(())
		}
	}
}

pub mod v10 {
	use super::*;
	use frame_support::storage_alias;

	#[storage_alias]
	type EarliestUnappliedSlash<T: Config> = StorageValue<Pallet<T>, EraIndex>;

	/// Apply any pending slashes that were queued.
	///
	/// That means we might slash someone a bit too early, but we definitely
	/// won't forget to slash them. The cap of 512 is somewhat randomly taken to
<<<<<<< HEAD
	/// prevent us from iterating over an arbitrary large number of keys
	/// `on_runtime_upgrade`.
	pub struct MigrateToV10<T>(sp_std::marker::PhantomData<T>);
=======
	/// prevent us from iterating over an arbitrary large number of keys `on_runtime_upgrade`.
	pub struct MigrateToV10<T>(core::marker::PhantomData<T>);
>>>>>>> 82208280
	impl<T: Config> OnRuntimeUpgrade for MigrateToV10<T> {
		fn on_runtime_upgrade() -> frame_support::weights::Weight {
			if StorageVersion::<T>::get() == ObsoleteReleases::V9_0_0 {
				let pending_slashes = UnappliedSlashes::<T>::iter().take(512);
				for (era, slashes) in pending_slashes {
					for slash in slashes {
						// in the old slashing scheme, the slash era was the key at which we read
						// from `UnappliedSlashes`.
						log!(warn, "prematurely applying a slash ({:?}) for era {:?}", slash, era);
						slashing::apply_slash::<T>(slash, era);
					}
				}

				EarliestUnappliedSlash::<T>::kill();
				StorageVersion::<T>::put(ObsoleteReleases::V10_0_0);

				log!(info, "MigrateToV10 executed successfully");
				T::DbWeight::get().reads_writes(1, 1)
			} else {
				log!(warn, "MigrateToV10 should be removed.");
				T::DbWeight::get().reads(1)
			}
		}
	}
}

pub mod v9 {
	use super::*;
	#[cfg(feature = "try-runtime")]
	use codec::{Decode, Encode};
	#[cfg(feature = "try-runtime")]
	use sp_std::vec::Vec;

	/// Migration implementation that injects all validators into sorted list.
	///
	/// This is only useful for chains that started their `VoterList` just based on nominators.
	pub struct InjectValidatorsIntoVoterList<T>(sp_std::marker::PhantomData<T>);
	impl<T: Config> OnRuntimeUpgrade for InjectValidatorsIntoVoterList<T> {
		fn on_runtime_upgrade() -> Weight {
			if StorageVersion::<T>::get() == ObsoleteReleases::V8_0_0 {
				let prev_count = T::VoterList::count();
				let weight_of_cached = Pallet::<T>::weight_of_fn();
				for (v, _) in Validators::<T>::iter() {
					let weight = weight_of_cached(&v);
					let _ = T::VoterList::on_insert(v.clone(), weight).map_err(|err| {
						log!(warn, "failed to insert {:?} into VoterList: {:?}", v, err)
					});
				}

				log!(
					info,
					"injected a total of {} new voters, prev count: {} next count: {}, updating to version 9",
					Validators::<T>::count(),
					prev_count,
					T::VoterList::count(),
				);

				StorageVersion::<T>::put(ObsoleteReleases::V9_0_0);
				T::BlockWeights::get().max_block
			} else {
				log!(
					warn,
					"InjectValidatorsIntoVoterList being executed on the wrong storage \
				version, expected ObsoleteReleases::V8_0_0"
				);
				T::DbWeight::get().reads(1)
			}
		}

		#[cfg(feature = "try-runtime")]
		fn pre_upgrade() -> Result<Vec<u8>, TryRuntimeError> {
			frame_support::ensure!(
				StorageVersion::<T>::get() == ObsoleteReleases::V8_0_0,
				"must upgrade linearly"
			);

			let prev_count = T::VoterList::count();
			Ok(prev_count.encode())
		}

		#[cfg(feature = "try-runtime")]
		fn post_upgrade(prev_count: Vec<u8>) -> Result<(), TryRuntimeError> {
			let prev_count: u32 = Decode::decode(&mut prev_count.as_slice()).expect(
				"the state parameter should be something that was generated by pre_upgrade",
			);
			let post_count = T::VoterList::count();
			let validators = Validators::<T>::count();
			ensure!(
				post_count == prev_count + validators,
				"`VoterList` count after the migration must equal to the sum of \
				previous count and the current number of validators"
			);

			frame_support::ensure!(
				StorageVersion::<T>::get() == ObsoleteReleases::V9_0_0,
				"must upgrade"
			);
			Ok(())
		}
	}
}

pub mod v8 {
	use super::*;
	use crate::{Config, Nominators, Pallet, Weight};
	use frame_election_provider_support::SortedListProvider;
	use frame_support::traits::Get;

	#[cfg(feature = "try-runtime")]
	pub fn pre_migrate<T: Config>() -> Result<(), &'static str> {
		frame_support::ensure!(
			StorageVersion::<T>::get() == ObsoleteReleases::V7_0_0,
			"must upgrade linearly"
		);

		crate::log!(info, "👜 staking bags-list migration passes PRE migrate checks ✅",);
		Ok(())
	}

	/// Migration to sorted `VoterList`.
	pub fn migrate<T: Config>() -> Weight {
		if StorageVersion::<T>::get() == ObsoleteReleases::V7_0_0 {
			crate::log!(info, "migrating staking to ObsoleteReleases::V8_0_0");

			let migrated = T::VoterList::unsafe_regenerate(
				Nominators::<T>::iter().map(|(id, _)| id),
				Pallet::<T>::weight_of_fn(),
			);

			StorageVersion::<T>::put(ObsoleteReleases::V8_0_0);
			crate::log!(
				info,
				"👜 completed staking migration to ObsoleteReleases::V8_0_0 with {} voters migrated",
				migrated,
			);

			T::BlockWeights::get().max_block
		} else {
			T::DbWeight::get().reads(1)
		}
	}

	#[cfg(feature = "try-runtime")]
	pub fn post_migrate<T: Config>() -> Result<(), &'static str> {
		T::VoterList::try_state().map_err(|_| "VoterList is not in a sane state.")?;
		crate::log!(info, "👜 staking bags-list migration passes POST migrate checks ✅",);
		Ok(())
	}
}

pub mod v7 {
	use super::*;
	use frame_support::storage_alias;

	#[storage_alias]
	type CounterForValidators<T: Config> = StorageValue<Pallet<T>, u32>;
	#[storage_alias]
	type CounterForNominators<T: Config> = StorageValue<Pallet<T>, u32>;

	pub fn pre_migrate<T: Config>() -> Result<(), &'static str> {
		assert!(
			CounterForValidators::<T>::get().unwrap().is_zero(),
			"CounterForValidators already set."
		);
		assert!(
			CounterForNominators::<T>::get().unwrap().is_zero(),
			"CounterForNominators already set."
		);
		assert!(Validators::<T>::count().is_zero(), "Validators already set.");
		assert!(Nominators::<T>::count().is_zero(), "Nominators already set.");
		assert!(StorageVersion::<T>::get() == ObsoleteReleases::V6_0_0);
		Ok(())
	}

	pub fn migrate<T: Config>() -> Weight {
		log!(info, "Migrating staking to ObsoleteReleases::V7_0_0");
		let validator_count = Validators::<T>::iter().count() as u32;
		let nominator_count = Nominators::<T>::iter().count() as u32;

		CounterForValidators::<T>::put(validator_count);
		CounterForNominators::<T>::put(nominator_count);

		StorageVersion::<T>::put(ObsoleteReleases::V7_0_0);
		log!(info, "Completed staking migration to ObsoleteReleases::V7_0_0");

		T::DbWeight::get().reads_writes(validator_count.saturating_add(nominator_count).into(), 2)
	}
}

pub mod v6 {
	use super::*;
	use frame_support::{storage_alias, traits::Get, weights::Weight};

	// NOTE: value type doesn't matter, we just set it to () here.
	#[storage_alias]
	type SnapshotValidators<T: Config> = StorageValue<Pallet<T>, ()>;
	#[storage_alias]
	type SnapshotNominators<T: Config> = StorageValue<Pallet<T>, ()>;
	#[storage_alias]
	type QueuedElected<T: Config> = StorageValue<Pallet<T>, ()>;
	#[storage_alias]
	type QueuedScore<T: Config> = StorageValue<Pallet<T>, ()>;
	#[storage_alias]
	type EraElectionStatus<T: Config> = StorageValue<Pallet<T>, ()>;
	#[storage_alias]
	type IsCurrentSessionFinal<T: Config> = StorageValue<Pallet<T>, ()>;

	/// check to execute prior to migration.
	pub fn pre_migrate<T: Config>() -> Result<(), &'static str> {
		// these may or may not exist.
		log!(info, "SnapshotValidators.exits()? {:?}", SnapshotValidators::<T>::exists());
		log!(info, "SnapshotNominators.exits()? {:?}", SnapshotNominators::<T>::exists());
		log!(info, "QueuedElected.exits()? {:?}", QueuedElected::<T>::exists());
		log!(info, "QueuedScore.exits()? {:?}", QueuedScore::<T>::exists());
		// these must exist.
		assert!(
			IsCurrentSessionFinal::<T>::exists(),
			"IsCurrentSessionFinal storage item not found!"
		);
		assert!(EraElectionStatus::<T>::exists(), "EraElectionStatus storage item not found!");
		Ok(())
	}

	/// Migrate storage to v6.
	pub fn migrate<T: Config>() -> Weight {
		log!(info, "Migrating staking to ObsoleteReleases::V6_0_0");

		SnapshotValidators::<T>::kill();
		SnapshotNominators::<T>::kill();
		QueuedElected::<T>::kill();
		QueuedScore::<T>::kill();
		EraElectionStatus::<T>::kill();
		IsCurrentSessionFinal::<T>::kill();

		StorageVersion::<T>::put(ObsoleteReleases::V6_0_0);

		log!(info, "Done.");
		T::DbWeight::get().writes(6 + 1)
	}
}<|MERGE_RESOLUTION|>--- conflicted
+++ resolved
@@ -300,14 +300,8 @@
 	///
 	/// That means we might slash someone a bit too early, but we definitely
 	/// won't forget to slash them. The cap of 512 is somewhat randomly taken to
-<<<<<<< HEAD
-	/// prevent us from iterating over an arbitrary large number of keys
-	/// `on_runtime_upgrade`.
-	pub struct MigrateToV10<T>(sp_std::marker::PhantomData<T>);
-=======
 	/// prevent us from iterating over an arbitrary large number of keys `on_runtime_upgrade`.
 	pub struct MigrateToV10<T>(core::marker::PhantomData<T>);
->>>>>>> 82208280
 	impl<T: Config> OnRuntimeUpgrade for MigrateToV10<T> {
 		fn on_runtime_upgrade() -> frame_support::weights::Weight {
 			if StorageVersion::<T>::get() == ObsoleteReleases::V9_0_0 {
