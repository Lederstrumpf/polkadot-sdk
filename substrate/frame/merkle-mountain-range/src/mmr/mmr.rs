--- conflicted
+++ resolved
@@ -23,11 +23,7 @@
 	primitives::{self, Error, LeafIndex, NodeIndex},
 	Config, HashOf, HashingOf,
 };
-<<<<<<< HEAD
-use sp_mmr_primitives::{mmr_lib, mmr_lib::MMRStoreReadOps, utils::NodesUtils};
-=======
 use sp_mmr_primitives::{mmr_lib, mmr_lib::MMRStoreReadOps, utils::NodesUtils, LeafIndex};
->>>>>>> 289f5bbf
 use sp_std::prelude::*;
 
 /// Stateless verification of the proof for a batch of leaves.
@@ -74,11 +70,7 @@
 	I: 'static,
 	L: primitives::FullLeaf,
 	Storage<StorageType, T, I, L>:
-<<<<<<< HEAD
-		mmr_lib::MMRStoreReadOps<NodeOf<T, I, L>> + mmr_lib::MMRStoreWriteOps<NodeOf<T, I, L>>,
-=======
 		MMRStoreReadOps<NodeOf<T, I, L>> + mmr_lib::MMRStoreWriteOps<NodeOf<T, I, L>>,
->>>>>>> 289f5bbf
 {
 	mmr: mmr_lib::MMR<NodeOf<T, I, L>, Hasher<HashingOf<T, I>, L>, Storage<StorageType, T, I, L>>,
 	leaves: NodeIndex,
@@ -90,11 +82,7 @@
 	I: 'static,
 	L: primitives::FullLeaf,
 	Storage<StorageType, T, I, L>:
-<<<<<<< HEAD
-		mmr_lib::MMRStoreReadOps<NodeOf<T, I, L>> + mmr_lib::MMRStoreWriteOps<NodeOf<T, I, L>>,
-=======
 		MMRStoreReadOps<NodeOf<T, I, L>> + mmr_lib::MMRStoreWriteOps<NodeOf<T, I, L>>,
->>>>>>> 289f5bbf
 {
 	/// Create a pointer to an existing MMR with given number of leaves.
 	pub fn new(leaves: NodeIndex) -> Self {
@@ -135,19 +123,6 @@
 		&self,
 		ancestry_proof: primitives::AncestryProof<HashOf<T, I>>,
 	) -> Result<bool, Error> {
-<<<<<<< HEAD
-		let p = mmr_lib::NodeMerkleProof::<NodeOf<T, I, L>, Hasher<HashingOf<T, I>, L>>::new(
-			self.mmr.mmr_size(),
-			ancestry_proof
-				.proof
-				.items
-				.into_iter()
-				.map(|(index, hash)| (index, Node::Hash(hash)))
-				.collect(),
-		);
-
-		let ancestry_proof = mmr_lib::AncestryProof::<NodeOf<T, I, L>, Hasher<HashingOf<T, I>, L>> {
-=======
 		let prev_peaks_proof =
 			mmr_lib::NodeMerkleProof::<NodeOf<T, I, L>, Hasher<HashingOf<T, I>, L>>::new(
 				self.mmr.mmr_size(),
@@ -162,35 +137,22 @@
 			NodeOf<T, I, L>,
 			Hasher<HashingOf<T, I>, L>,
 		> {
->>>>>>> 289f5bbf
 			prev_peaks: ancestry_proof
 				.prev_peaks
 				.into_iter()
 				.map(|hash| Node::Hash(hash))
 				.collect(),
-<<<<<<< HEAD
-			prev_size: ancestry_proof.prev_size,
-			proof: p,
-=======
 			prev_size: mmr_lib::helper::leaf_index_to_mmr_size(ancestry_proof.prev_leaf_count - 1),
 			proof: prev_peaks_proof,
->>>>>>> 289f5bbf
 		};
 
 		let prev_root = mmr_lib::ancestry_proof::bagging_peaks_hashes::<
 			NodeOf<T, I, L>,
 			Hasher<HashingOf<T, I>, L>,
-<<<<<<< HEAD
-		>(ancestry_proof.prev_peaks.clone())
-		.map_err(|e| Error::Verify.log_debug(e))?;
-		let root = self.mmr.get_root().map_err(|e| Error::GetRoot.log_error(e))?;
-		ancestry_proof
-=======
 		>(raw_ancestry_proof.prev_peaks.clone())
 		.map_err(|e| Error::Verify.log_debug(e))?;
 		let root = self.mmr.get_root().map_err(|e| Error::GetRoot.log_error(e))?;
 		raw_ancestry_proof
->>>>>>> 289f5bbf
 			.verify_ancestor(root, prev_root)
 			.map_err(|e| Error::Verify.log_debug(e))
 	}
@@ -274,30 +236,6 @@
 		&self,
 		prev_leaf_count: LeafIndex,
 	) -> Result<primitives::AncestryProof<HashOf<T, I>>, Error> {
-<<<<<<< HEAD
-		let leaf_count = self.leaves;
-		let prev_mmr_size = NodesUtils::new(prev_leaf_count).size();
-		self.mmr
-			.gen_ancestry_proof(prev_mmr_size)
-			.map_err(|e| Error::GenerateProof.log_error(e))
-			.map(|p| {
-				let proof = primitives::NodeProof {
-					leaf_indices: (p.prev_size..leaf_count).collect(),
-					leaf_count,
-					items: p
-						.proof
-						.proof_items()
-						.iter()
-						.map(|(index, item)| (*index, item.hash()))
-						.collect(),
-				};
-				primitives::AncestryProof {
-					prev_peaks: p.prev_peaks.into_iter().map(|p| p.hash()).collect(),
-					prev_size: p.prev_size,
-					proof,
-				}
-			})
-=======
 		let prev_mmr_size = NodesUtils::new(prev_leaf_count).size();
 		let raw_ancestry_proof = self
 			.mmr
@@ -315,6 +253,5 @@
 				.map(|(index, item)| (*index, item.hash()))
 				.collect(),
 		})
->>>>>>> 289f5bbf
 	}
 }