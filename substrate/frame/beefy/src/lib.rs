--- conflicted
+++ resolved
@@ -41,13 +41,8 @@
 use sp_std::prelude::*;
 
 use sp_consensus_beefy::{
-<<<<<<< HEAD
-	AuthorityIndex, BeefyAuthorityId, CheckForkEquivocationProof, ConsensusLog, OnNewValidatorSet,
-	ValidatorSet, VoteEquivocationProof, BEEFY_ENGINE_ID, GENESIS_AUTHORITY_SET_ID,
-=======
-	AuthorityIndex, BeefyAuthorityId, ConsensusLog, DoubleVotingProof, OnNewValidatorSet,
-	ValidatorSet, BEEFY_ENGINE_ID, GENESIS_AUTHORITY_SET_ID,
->>>>>>> c973fe86
+	AuthorityIndex, BeefyAuthorityId, CheckForkEquivocationProof, ConsensusLog, DoubleVotingProof,
+	OnNewValidatorSet, ValidatorSet, BEEFY_ENGINE_ID, GENESIS_AUTHORITY_SET_ID,
 };
 
 mod default_weights;
@@ -227,11 +222,7 @@
 		pub fn report_vote_equivocation(
 			origin: OriginFor<T>,
 			equivocation_proof: Box<
-<<<<<<< HEAD
-				VoteEquivocationProof<
-=======
 				DoubleVotingProof<
->>>>>>> c973fe86
 					BlockNumberFor<T>,
 					T::BeefyId,
 					<T::BeefyId as RuntimeAppPublic>::Signature,
@@ -269,11 +260,7 @@
 		pub fn report_vote_equivocation_unsigned(
 			origin: OriginFor<T>,
 			equivocation_proof: Box<
-<<<<<<< HEAD
-				VoteEquivocationProof<
-=======
 				DoubleVotingProof<
->>>>>>> c973fe86
 					BlockNumberFor<T>,
 					T::BeefyId,
 					<T::BeefyId as RuntimeAppPublic>::Signature,
@@ -522,13 +509,8 @@
 	/// Submits an extrinsic to report an equivocation. This method will create
 	/// an unsigned extrinsic with a call to `report_equivocation_unsigned` and
 	/// will push the transaction to the pool. Only useful in an offchain context.
-<<<<<<< HEAD
 	pub fn submit_unsigned_vote_equivocation_report(
-		equivocation_proof: VoteEquivocationProof<
-=======
-	pub fn submit_unsigned_equivocation_report(
 		equivocation_proof: DoubleVotingProof<
->>>>>>> c973fe86
 			BlockNumberFor<T>,
 			T::BeefyId,
 			<T::BeefyId as RuntimeAppPublic>::Signature,
