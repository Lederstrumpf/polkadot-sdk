--- conflicted
+++ resolved
@@ -3053,13 +3053,8 @@
 			Beefy::validator_set()
 		}
 
-<<<<<<< HEAD
 		fn submit_report_vote_equivocation_unsigned_extrinsic(
-			vote_equivocation_proof: sp_consensus_beefy::VoteEquivocationProof<
-=======
-		fn submit_report_equivocation_unsigned_extrinsic(
-			equivocation_proof: sp_consensus_beefy::DoubleVotingProof<
->>>>>>> c973fe86
+			vote_equivocation_proof: sp_consensus_beefy::DoubleVotingProof<
 				BlockNumber,
 				BeefyId,
 				BeefySignature,
