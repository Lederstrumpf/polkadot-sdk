--- conflicted
+++ resolved
@@ -605,12 +605,8 @@
 
 	#[test]
 	fn should_validate_messages() {
-<<<<<<< HEAD
-		let keyring = Keyring::Alice;
+		let keyring = Keyring::<AuthorityId>::Alice;
 		let keys = vec![keyring.public()];
-=======
-		let keys = vec![Keyring::<AuthorityId>::Alice.public()];
->>>>>>> 82208280
 		let validator_set = ValidatorSet::<AuthorityId>::new(keys.clone(), 0).unwrap();
 
 		let api = TestApi::new(0, &validator_set, MmrRootHash::repeat_byte(0xbf));
