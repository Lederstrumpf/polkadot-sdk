// This file is part of Substrate.

// Copyright (C) Parity Technologies (UK) Ltd.
// SPDX-License-Identifier: GPL-3.0-or-later WITH Classpath-exception-2.0

// This program is free software: you can redistribute it and/or modify
// it under the terms of the GNU General Public License as published by
// the Free Software Foundation, either version 3 of the License, or
// (at your option) any later version.

// This program is distributed in the hope that it will be useful,
// but WITHOUT ANY WARRANTY; without even the implied warranty of
// MERCHANTABILITY or FITNESS FOR A PARTICULAR PURPOSE. See the
// GNU General Public License for more details.

// You should have received a copy of the GNU General Public License
// along with this program. If not, see <https://www.gnu.org/licenses/>.

use crate::{
	communication::{
		gossip::{proofs_topic, votes_topic, GossipFilterCfg, GossipMessage},
		peers::PeerReport,
		request_response::outgoing_requests_engine::ResponseInfo,
	},
	error::Error,
	find_authorities_change,
	justification::BeefyVersionedFinalityProof,
	keystore::BeefyKeystore,
	metric_inc, metric_set,
	metrics::VoterMetrics,
	round::{Rounds, VoteImportResult},
	BeefyComms, BeefyVoterLinks, LOG_TARGET,
};
use codec::{Codec, Decode, DecodeAll, Encode};
use futures::{stream::Fuse, FutureExt, StreamExt};
use log::{debug, error, info, log_enabled, trace, warn};
use sc_client_api::{Backend, FinalityNotification, FinalityNotifications, HeaderBackend};
use sc_utils::notification::NotificationReceiver;
use sp_api::ProvideRuntimeApi;
use sp_arithmetic::traits::{AtLeast32Bit, Saturating};
use sp_consensus::SyncOracle;
use sp_consensus_beefy::{
	check_vote_equivocation_proof,
	ecdsa_crypto::{AuthorityId, Signature},
<<<<<<< HEAD
	BeefyApi, BeefySignatureHasher, Commitment, ConsensusLog, MmrRootHash, PayloadProvider,
	ValidatorSet, VersionedFinalityProof, VoteEquivocationProof, VoteMessage, BEEFY_ENGINE_ID,
=======
	BeefyApi, BeefySignatureHasher, Commitment, EquivocationProof, PayloadProvider, ValidatorSet,
	VersionedFinalityProof, VoteMessage, BEEFY_ENGINE_ID,
>>>>>>> 81d447a8
};
use sp_mmr_primitives::MmrApi;
use sp_runtime::{
	generic::BlockId,
	traits::{Block, Header, NumberFor, Zero},
	SaturatedConversion,
};
use std::{
	collections::{BTreeMap, BTreeSet, VecDeque},
	fmt::Debug,
	sync::Arc,
};

/// Bound for the number of pending justifications - use 2400 - the max number
/// of justifications possible in a single session.
const MAX_BUFFERED_JUSTIFICATIONS: usize = 2400;

pub(crate) enum RoundAction {
	Drop,
	Process,
	Enqueue,
}

/// Responsible for the voting strategy.
/// It chooses which incoming votes to accept and which votes to generate.
/// Keeps track of voting seen for current and future rounds.
///
/// Note: this is part of `PersistedState` so any changes here should also bump
/// aux-db schema version.
#[derive(Debug, Decode, Encode, PartialEq)]
pub(crate) struct VoterOracle<B: Block> {
	/// Queue of known sessions. Keeps track of voting rounds (block numbers) within each session.
	///
	/// There are three voter states corresponding to three queue states:
	/// 1. voter uninitialized: queue empty,
	/// 2. up-to-date - all mandatory blocks leading up to current GRANDPA finalized: queue has ONE
	///    element, the 'current session' where `mandatory_done == true`,
	/// 3. lagging behind GRANDPA: queue has [1, N] elements, where all `mandatory_done == false`.
	///    In this state, everytime a session gets its mandatory block BEEFY finalized, it's popped
	///    off the queue, eventually getting to state `2. up-to-date`.
	sessions: VecDeque<Rounds<B>>,
	/// Min delta in block numbers between two blocks, BEEFY should vote on.
	min_block_delta: u32,
	/// Best block we received a GRANDPA finality for.
	best_grandpa_block_header: <B as Block>::Header,
	/// Best block a BEEFY voting round has been concluded for.
	best_beefy_block: NumberFor<B>,
}

impl<B: Block> VoterOracle<B> {
	/// Verify provided `sessions` satisfies requirements, then build `VoterOracle`.
	pub fn checked_new(
		sessions: VecDeque<Rounds<B>>,
		min_block_delta: u32,
		grandpa_header: <B as Block>::Header,
		best_beefy: NumberFor<B>,
	) -> Option<Self> {
		let mut prev_start = Zero::zero();
		let mut prev_validator_id = None;
		// verifies the
		let mut validate = || -> bool {
			let best_grandpa = *grandpa_header.number();
			if sessions.is_empty() || best_beefy > best_grandpa {
				return false
			}
			for (idx, session) in sessions.iter().enumerate() {
				let start = session.session_start();
				if session.validators().is_empty() {
					return false
				}
				if start > best_grandpa || start <= prev_start {
					return false
				}
				#[cfg(not(test))]
				if let Some(prev_id) = prev_validator_id {
					if session.validator_set_id() <= prev_id {
						return false
					}
				}
				if idx != 0 && session.mandatory_done() {
					return false
				}
				prev_start = session.session_start();
				prev_validator_id = Some(session.validator_set_id());
			}
			true
		};
		if validate() {
			Some(VoterOracle {
				sessions,
				// Always target at least one block better than current best beefy.
				min_block_delta: min_block_delta.max(1),
				best_grandpa_block_header: grandpa_header,
				best_beefy_block: best_beefy,
			})
		} else {
			error!(
				target: LOG_TARGET,
				"🥩 Invalid sessions queue: {:?}; best-beefy {:?} best-grandpa-header {:?}.",
				sessions,
				best_beefy,
				grandpa_header
			);
			None
		}
	}

	// Return reference to rounds pertaining to first session in the queue.
	// Voting will always happen at the head of the queue.
	fn active_rounds(&self) -> Result<&Rounds<B>, Error> {
		self.sessions.front().ok_or(Error::UninitSession)
	}

	// Return mutable reference to rounds pertaining to first session in the queue.
	// Voting will always happen at the head of the queue.
	fn active_rounds_mut(&mut self) -> Result<&mut Rounds<B>, Error> {
		self.sessions.front_mut().ok_or(Error::UninitSession)
	}

	fn current_validator_set(&self) -> Result<&ValidatorSet<AuthorityId>, Error> {
		self.active_rounds().map(|r| r.validator_set())
	}

	// Prune the sessions queue to keep the Oracle in one of the expected three states.
	//
	// To be called on each BEEFY finality and on each new rounds/session addition.
	fn try_prune(&mut self) {
		if self.sessions.len() > 1 {
			// when there's multiple sessions, only keep the `!mandatory_done()` ones.
			self.sessions.retain(|s| !s.mandatory_done())
		}
	}

	/// Check if an observed session can be added to the Oracle.
	pub fn can_add_session(&self, session_start: NumberFor<B>) -> bool {
		let latest_known_session_start =
			self.sessions.back().map(|session| session.session_start());
		Some(session_start) > latest_known_session_start
	}

	/// Add new observed session to the Oracle.
	pub fn add_session(&mut self, rounds: Rounds<B>) {
		self.sessions.push_back(rounds);
		// Once we add a new session we can drop/prune previous session if it's been finalized.
		self.try_prune();
	}

	/// Finalize a particular block.
	pub fn finalize(&mut self, block: NumberFor<B>) -> Result<(), Error> {
		// Conclude voting round for this block.
		self.active_rounds_mut()?.conclude(block);
		// Prune any now "finalized" sessions from queue.
		self.try_prune();
		Ok(())
	}

	/// Return current pending mandatory block, if any, plus its active validator set.
	pub fn mandatory_pending(&self) -> Option<(NumberFor<B>, ValidatorSet<AuthorityId>)> {
		self.sessions.front().and_then(|round| {
			if round.mandatory_done() {
				None
			} else {
				Some((round.session_start(), round.validator_set().clone()))
			}
		})
	}

	/// Return `(A, B)` tuple representing inclusive [A, B] interval of votes to accept.
	pub fn accepted_interval(&self) -> Result<(NumberFor<B>, NumberFor<B>), Error> {
		let rounds = self.sessions.front().ok_or(Error::UninitSession)?;

		if rounds.mandatory_done() {
			// There's only one session active and its mandatory is done.
			// Accept any vote for a GRANDPA finalized block in a better round.
			Ok((
				rounds.session_start().max(self.best_beefy_block),
				(*self.best_grandpa_block_header.number()),
			))
		} else {
			// Current session has mandatory not done.
			// Only accept votes for the mandatory block in the front of queue.
			Ok((rounds.session_start(), rounds.session_start()))
		}
	}

	/// Utility function to quickly decide what to do for each round.
	pub fn triage_round(&self, round: NumberFor<B>) -> Result<RoundAction, Error> {
		let (start, end) = self.accepted_interval()?;
		if start <= round && round <= end {
			Ok(RoundAction::Process)
		} else if round > end {
			Ok(RoundAction::Enqueue)
		} else {
			Ok(RoundAction::Drop)
		}
	}

	/// Return `Some(number)` if we should be voting on block `number`,
	/// return `None` if there is no block we should vote on.
	pub fn voting_target(&self) -> Option<NumberFor<B>> {
		let rounds = self.sessions.front().or_else(|| {
			debug!(target: LOG_TARGET, "🥩 No voting round started");
			None
		})?;
		let best_grandpa = *self.best_grandpa_block_header.number();
		let best_beefy = self.best_beefy_block;

		// `target` is guaranteed > `best_beefy` since `min_block_delta` is at least `1`.
		let target =
			vote_target(best_grandpa, best_beefy, rounds.session_start(), self.min_block_delta);
		trace!(
			target: LOG_TARGET,
			"🥩 best beefy: #{:?}, best finalized: #{:?}, current_vote_target: {:?}",
			best_beefy,
			best_grandpa,
			target
		);
		target
	}
}

/// BEEFY voter state persisted in aux DB.
///
/// Note: Any changes here should also bump aux-db schema version.
#[derive(Debug, Decode, Encode, PartialEq)]
pub(crate) struct PersistedState<B: Block> {
	/// Best block we voted on.
	best_voted: NumberFor<B>,
	/// Chooses which incoming votes to accept and which votes to generate.
	/// Keeps track of voting seen for current and future rounds.
	voting_oracle: VoterOracle<B>,
	/// Pallet-beefy genesis block - block number when BEEFY consensus started for this chain.
	pallet_genesis: NumberFor<B>,
}

impl<B: Block> PersistedState<B> {
	pub fn checked_new(
		grandpa_header: <B as Block>::Header,
		best_beefy: NumberFor<B>,
		sessions: VecDeque<Rounds<B>>,
		min_block_delta: u32,
		pallet_genesis: NumberFor<B>,
	) -> Option<Self> {
		VoterOracle::checked_new(sessions, min_block_delta, grandpa_header, best_beefy).map(
			|voting_oracle| PersistedState {
				best_voted: Zero::zero(),
				voting_oracle,
				pallet_genesis,
			},
		)
	}

	pub fn pallet_genesis(&self) -> NumberFor<B> {
		self.pallet_genesis
	}

	pub(crate) fn set_min_block_delta(&mut self, min_block_delta: u32) {
		self.voting_oracle.min_block_delta = min_block_delta.max(1);
	}

	pub fn best_beefy(&self) -> NumberFor<B> {
		self.voting_oracle.best_beefy_block
	}

	pub(crate) fn set_best_beefy(&mut self, best_beefy: NumberFor<B>) {
		self.voting_oracle.best_beefy_block = best_beefy;
	}

	pub(crate) fn set_best_grandpa(&mut self, best_grandpa: <B as Block>::Header) {
		self.voting_oracle.best_grandpa_block_header = best_grandpa;
	}

	pub fn voting_oracle(&self) -> &VoterOracle<B> {
		&self.voting_oracle
	}

	pub(crate) fn gossip_filter_config(&self) -> Result<GossipFilterCfg<B>, Error> {
		let (start, end) = self.voting_oracle.accepted_interval()?;
		let validator_set = self.voting_oracle.current_validator_set()?;
		Ok(GossipFilterCfg { start, end, validator_set })
	}
<<<<<<< HEAD
}

/// Helper object holding BEEFY worker communication/gossip components.
///
/// These are created once, but will be reused if worker is restarted/reinitialized.
pub(crate) struct BeefyComms<B: Block, BE, P, R> {
	pub gossip_engine: GossipEngine<B>,
	pub gossip_validator: Arc<GossipValidator<B, BE, P, R>>,
	pub gossip_report_stream: TracingUnboundedReceiver<PeerReport>,
	pub on_demand_justifications: OnDemandJustificationsEngine<B>,
}

pub(crate) struct BeefyWorkerBase<B: Block, BE, RuntimeApi> {
	// utilities
	pub backend: Arc<BE>,
	pub runtime: Arc<RuntimeApi>,
	pub key_store: Arc<BeefyKeystore<AuthorityId>>,

	/// BEEFY client metrics.
	pub metrics: Option<VoterMetrics>,

	pub _phantom: PhantomData<B>,
}

impl<B, BE, R> BeefyWorkerBase<B, BE, R>
where
	B: Block + Codec,
	BE: Backend<B>,
	R: ProvideRuntimeApi<B>,
	R::Api: BeefyApi<B, AuthorityId, MmrRootHash> + MmrApi<B, MmrRootHash, NumberFor<B>>,
{
	// If no persisted state present, walk back the chain from first GRANDPA notification to either:
	//  - latest BEEFY finalized block, or if none found on the way,
	//  - BEEFY pallet genesis;
	// Enqueue any BEEFY mandatory blocks (session boundaries) found on the way, for voter to
	// finalize.
	async fn init_state(
		&self,
		beefy_genesis: NumberFor<B>,
		best_grandpa: <B as Block>::Header,
		min_block_delta: u32,
	) -> Result<PersistedState<B>, Error> {
		let blockchain = self.backend.blockchain();

		let beefy_genesis = self
			.runtime
			.runtime_api()
			.beefy_genesis(best_grandpa.hash())
			.ok()
			.flatten()
			.filter(|genesis| *genesis == beefy_genesis)
			.ok_or_else(|| Error::Backend("BEEFY pallet expected to be active.".into()))?;
		// Walk back the imported blocks and initialize voter either, at the last block with
		// a BEEFY justification, or at pallet genesis block; voter will resume from there.
		let mut sessions = VecDeque::new();
		let mut header = best_grandpa.clone();
		let state = loop {
			if let Some(true) = blockchain
				.justifications(header.hash())
				.ok()
				.flatten()
				.map(|justifs| justifs.get(BEEFY_ENGINE_ID).is_some())
			{
				debug!(
					target: LOG_TARGET,
					"🥩 Initialize BEEFY voter at last BEEFY finalized block: {:?}.",
					*header.number()
				);
				let best_beefy = *header.number();
				// If no session boundaries detected so far, just initialize new rounds here.
				if sessions.is_empty() {
					let active_set =
						expect_validator_set(self.runtime.as_ref(), self.backend.as_ref(), &header)
							.await?;
					let mut rounds = Rounds::new(best_beefy, active_set);
					// Mark the round as already finalized.
					rounds.conclude(best_beefy);
					sessions.push_front(rounds);
				}
				let state = PersistedState::checked_new(
					best_grandpa,
					best_beefy,
					sessions,
					min_block_delta,
					beefy_genesis,
				)
				.ok_or_else(|| Error::Backend("Invalid BEEFY chain".into()))?;
				break state
			}

			if *header.number() == beefy_genesis {
				// We've reached BEEFY genesis, initialize voter here.
				let genesis_set =
					expect_validator_set(self.runtime.as_ref(), self.backend.as_ref(), &header)
						.await?;
				info!(
					target: LOG_TARGET,
					"🥩 Loading BEEFY voter state from genesis on what appears to be first startup. \
					Starting voting rounds at block {:?}, genesis validator set {:?}.",
					beefy_genesis,
					genesis_set,
				);

				sessions.push_front(Rounds::new(beefy_genesis, genesis_set));
				break PersistedState::checked_new(
					best_grandpa,
					Zero::zero(),
					sessions,
					min_block_delta,
					beefy_genesis,
				)
				.ok_or_else(|| Error::Backend("Invalid BEEFY chain".into()))?
			}

			if let Some(active) = find_authorities_change::<B>(&header) {
				debug!(
					target: LOG_TARGET,
					"🥩 Marking block {:?} as BEEFY Mandatory.",
					*header.number()
				);
				sessions.push_front(Rounds::new(*header.number(), active));
			}

			// Move up the chain.
			header = wait_for_parent_header(blockchain, header, HEADER_SYNC_DELAY).await?;
		};

		aux_schema::write_current_version(self.backend.as_ref())?;
		aux_schema::write_voter_state(self.backend.as_ref(), &state)?;
		Ok(state)
	}

	pub async fn load_or_init_state(
		&mut self,
		beefy_genesis: NumberFor<B>,
		best_grandpa: <B as Block>::Header,
		min_block_delta: u32,
	) -> Result<PersistedState<B>, Error> {
		// Initialize voter state from AUX DB if compatible.
		if let Some(mut state) = crate::aux_schema::load_persistent(self.backend.as_ref())?
			// Verify state pallet genesis matches runtime.
			.filter(|state| state.pallet_genesis() == beefy_genesis)
		{
			// Overwrite persisted state with current best GRANDPA block.
			state.set_best_grandpa(best_grandpa.clone());
			// Overwrite persisted data with newly provided `min_block_delta`.
			state.set_min_block_delta(min_block_delta);
			debug!(target: LOG_TARGET, "🥩 Loading BEEFY voter state from db: {:?}.", state);

			// Make sure that all the headers that we need have been synced.
			let mut new_sessions = vec![];
			let mut header = best_grandpa.clone();
			while *header.number() > state.best_beefy() {
				if state.voting_oracle.can_add_session(*header.number()) {
					if let Some(active) = find_authorities_change::<B>(&header) {
						new_sessions.push((active, *header.number()));
					}
				}
				header =
					wait_for_parent_header(self.backend.blockchain(), header, HEADER_SYNC_DELAY)
						.await?;
			}

			// Make sure we didn't miss any sessions during node restart.
			for (validator_set, new_session_start) in new_sessions.drain(..).rev() {
				debug!(
					target: LOG_TARGET,
					"🥩 Handling missed BEEFY session after node restart: {:?}.",
					new_session_start
				);
				self.init_session_at(&mut state, validator_set, new_session_start);
			}
			return Ok(state)
		}

		// No valid voter-state persisted, re-initialize from pallet genesis.
		self.init_state(beefy_genesis, best_grandpa, min_block_delta).await
	}

	/// Verify `active` validator set for `block` against the key store
	///
	/// We want to make sure that we have _at least one_ key in our keystore that
	/// is part of the validator set, that's because if there are no local keys
	/// then we can't perform our job as a validator.
	///
	/// Note that for a non-authority node there will be no keystore, and we will
	/// return an error and don't check. The error can usually be ignored.
	fn verify_validator_set(
		&self,
		block: &NumberFor<B>,
		active: &ValidatorSet<AuthorityId>,
	) -> Result<(), Error> {
		let active: BTreeSet<&AuthorityId> = active.validators().iter().collect();

		let public_keys = self.key_store.public_keys()?;
		let store: BTreeSet<&AuthorityId> = public_keys.iter().collect();

		if store.intersection(&active).count() == 0 {
			let msg = "no authority public key found in store".to_string();
			debug!(target: LOG_TARGET, "🥩 for block {:?} {}", block, msg);
			metric_inc!(self.metrics, beefy_no_authority_found_in_store);
			Err(Error::Keystore(msg))
		} else {
			Ok(())
		}
	}
=======
>>>>>>> 81d447a8

	/// Handle session changes by starting new voting round for mandatory blocks.
	pub fn init_session_at(
		&mut self,
		new_session_start: NumberFor<B>,
		validator_set: ValidatorSet<AuthorityId>,
		key_store: &BeefyKeystore<AuthorityId>,
		metrics: &Option<VoterMetrics>,
	) {
		debug!(target: LOG_TARGET, "🥩 New active validator set: {:?}", validator_set);

		// BEEFY should finalize a mandatory block during each session.
		if let Ok(active_session) = self.voting_oracle.active_rounds() {
			if !active_session.mandatory_done() {
				debug!(
					target: LOG_TARGET,
					"🥩 New session {} while active session {} is still lagging.",
					validator_set.id(),
					active_session.validator_set_id(),
				);
				metric_inc!(metrics, beefy_lagging_sessions);
			}
		}

		if log_enabled!(target: LOG_TARGET, log::Level::Debug) {
			// verify the new validator set - only do it if we're also logging the warning
			if verify_validator_set::<B>(&new_session_start, &validator_set, key_store).is_err() {
				metric_inc!(metrics, beefy_no_authority_found_in_store);
			}
		}

		let id = validator_set.id();
		self.voting_oracle.add_session(Rounds::new(new_session_start, validator_set));
		metric_set!(metrics, beefy_validator_set_id, id);
		info!(
			target: LOG_TARGET,
			"🥩 New Rounds for validator set id: {:?} with session_start {:?}",
			id,
			new_session_start
		);
	}
}

/// A BEEFY worker/voter that follows the BEEFY protocol
pub(crate) struct BeefyWorker<B: Block, BE, P, RuntimeApi, S> {
	// utilities
	pub backend: Arc<BE>,
	pub runtime: Arc<RuntimeApi>,
	pub key_store: BeefyKeystore<AuthorityId>,
	pub payload_provider: P,
	pub sync: Arc<S>,

	// communication (created once, but returned and reused if worker is restarted/reinitialized)
	pub comms: BeefyComms<B, BE, P, RuntimeApi>,

	// channels
	/// Links between the block importer, the background voter and the RPC layer.
	pub links: BeefyVoterLinks<B>,

	// voter state
	/// Buffer holding justifications for future processing.
	pub pending_justifications: BTreeMap<NumberFor<B>, BeefyVersionedFinalityProof<B>>,
	/// Persisted voter state.
	pub persisted_state: PersistedState<B>,
	/// BEEFY voter metrics
	pub metrics: Option<VoterMetrics>,
}

impl<B, BE, P, R, S> BeefyWorker<B, BE, P, R, S>
where
	B: Block + Codec,
	BE: Backend<B>,
	P: PayloadProvider<B>,
	S: SyncOracle,
	R: ProvideRuntimeApi<B>,
	R::Api: BeefyApi<B, AuthorityId, MmrRootHash> + MmrApi<B, MmrRootHash, NumberFor<B>>,
{
	fn best_grandpa_block(&self) -> NumberFor<B> {
		*self.persisted_state.voting_oracle.best_grandpa_block_header.number()
	}

	fn voting_oracle(&self) -> &VoterOracle<B> {
		&self.persisted_state.voting_oracle
	}

	#[cfg(test)]
	fn active_rounds(&mut self) -> Result<&Rounds<B>, Error> {
		self.persisted_state.voting_oracle.active_rounds()
	}

	/// Handle session changes by starting new voting round for mandatory blocks.
	fn init_session_at(
		&mut self,
		validator_set: ValidatorSet<AuthorityId>,
		new_session_start: NumberFor<B>,
	) {
		self.persisted_state.init_session_at(
			new_session_start,
			validator_set,
			&self.key_store,
			&self.metrics,
		);
	}

	fn handle_finality_notification(
		&mut self,
		notification: &FinalityNotification<B>,
	) -> Result<(), Error> {
		let header = &notification.header;
		debug!(
			target: LOG_TARGET,
			"🥩 Finality notification: header(number {:?}, hash {:?}) tree_route {:?}",
			header.number(),
			header.hash(),
			notification.tree_route,
		);

		self.runtime
			.runtime_api()
			.beefy_genesis(header.hash())
			.ok()
			.flatten()
			.filter(|genesis| *genesis == self.persisted_state.pallet_genesis)
			.ok_or(Error::ConsensusReset)?;

		let mut new_session_added = false;
		if *header.number() > self.best_grandpa_block() {
			// update best GRANDPA finalized block we have seen
			self.persisted_state.set_best_grandpa(header.clone());

			// Check all (newly) finalized blocks for new session(s).
			let backend = self.backend.clone();
			for header in notification
				.tree_route
				.iter()
				.map(|hash| {
					backend
						.blockchain()
						.expect_header(*hash)
						.expect("just finalized block should be available; qed.")
				})
				.chain(std::iter::once(header.clone()))
			{
				if let Some(new_validator_set) = find_authorities_change::<B>(&header) {
					self.init_session_at(new_validator_set, *header.number());
					new_session_added = true;
				}
			}

			if new_session_added {
				crate::aux_schema::write_voter_state(&*self.backend, &self.persisted_state)
					.map_err(|e| Error::Backend(e.to_string()))?;
			}

			// Update gossip validator votes filter.
			if let Err(e) = self
				.persisted_state
				.gossip_filter_config()
				.map(|filter| self.comms.gossip_validator.update_filter(filter))
			{
				error!(target: LOG_TARGET, "🥩 Voter error: {:?}", e);
			}
		}

		Ok(())
	}

	/// Based on [VoterOracle] this vote is either processed here or discarded.
	fn triage_incoming_vote(
		&mut self,
		vote: VoteMessage<NumberFor<B>, AuthorityId, Signature>,
	) -> Result<(), Error> {
		let block_num = vote.commitment.block_number;
		match self.voting_oracle().triage_round(block_num)? {
			RoundAction::Process =>
				if let Some(finality_proof) = self.handle_vote(vote)? {
					let gossip_proof = GossipMessage::<B>::FinalityProof(finality_proof);
					let encoded_proof = gossip_proof.encode();
					self.comms.gossip_engine.gossip_message(
						proofs_topic::<B>(),
						encoded_proof,
						true,
					);
				},
			RoundAction::Drop => metric_inc!(self.metrics, beefy_stale_votes),
			RoundAction::Enqueue => error!(target: LOG_TARGET, "🥩 unexpected vote: {:?}.", vote),
		};
		Ok(())
	}

	/// Based on [VoterOracle] this justification is either processed here or enqueued for later.
	///
	/// Expects `justification` to be valid.
	fn triage_incoming_justif(
		&mut self,
		justification: BeefyVersionedFinalityProof<B>,
	) -> Result<(), Error> {
		let signed_commitment = match justification {
			VersionedFinalityProof::V1(ref sc) => sc,
		};
		let block_num = signed_commitment.commitment.block_number;
		match self.voting_oracle().triage_round(block_num)? {
			RoundAction::Process => {
				debug!(target: LOG_TARGET, "🥩 Process justification for round: {:?}.", block_num);
				metric_inc!(self.metrics, beefy_imported_justifications);
				self.finalize(justification)?
			},
			RoundAction::Enqueue => {
				debug!(target: LOG_TARGET, "🥩 Buffer justification for round: {:?}.", block_num);
				if self.pending_justifications.len() < MAX_BUFFERED_JUSTIFICATIONS {
					self.pending_justifications.entry(block_num).or_insert(justification);
					metric_inc!(self.metrics, beefy_buffered_justifications);
				} else {
					metric_inc!(self.metrics, beefy_buffered_justifications_dropped);
					warn!(
						target: LOG_TARGET,
						"🥩 Buffer justification dropped for round: {:?}.", block_num
					);
				}
			},
			RoundAction::Drop => metric_inc!(self.metrics, beefy_stale_justifications),
		};
		Ok(())
	}

	fn handle_vote(
		&mut self,
		vote: VoteMessage<NumberFor<B>, AuthorityId, Signature>,
	) -> Result<Option<BeefyVersionedFinalityProof<B>>, Error> {
		let rounds = self.persisted_state.voting_oracle.active_rounds_mut()?;

		let block_number = vote.commitment.block_number;
		match rounds.add_vote(vote) {
			VoteImportResult::RoundConcluded(signed_commitment) => {
				let finality_proof = VersionedFinalityProof::V1(signed_commitment);
				debug!(
					target: LOG_TARGET,
					"🥩 Round #{} concluded, finality_proof: {:?}.", block_number, finality_proof
				);
				// We created the `finality_proof` and know it to be valid.
				// New state is persisted after finalization.
				self.finalize(finality_proof.clone())?;
				metric_inc!(self.metrics, beefy_good_votes_processed);
				return Ok(Some(finality_proof))
			},
			VoteImportResult::Ok => {
				// Persist state after handling mandatory block vote.
				if self
					.voting_oracle()
					.mandatory_pending()
					.map(|(mandatory_num, _)| mandatory_num == block_number)
					.unwrap_or(false)
				{
					crate::aux_schema::write_voter_state(&*self.backend, &self.persisted_state)
						.map_err(|e| Error::Backend(e.to_string()))?;
				}
				metric_inc!(self.metrics, beefy_good_votes_processed);
			},
			VoteImportResult::Equivocation(proof) => {
<<<<<<< HEAD
				metric_inc!(self.base.metrics, beefy_equivocation_votes);
				self.report_vote_equivocation(proof)?;
=======
				metric_inc!(self.metrics, beefy_equivocation_votes);
				self.report_equivocation(proof)?;
>>>>>>> 81d447a8
			},
			VoteImportResult::Invalid => metric_inc!(self.metrics, beefy_invalid_votes),
			VoteImportResult::Stale => metric_inc!(self.metrics, beefy_stale_votes),
		};
		Ok(None)
	}

	/// Provide BEEFY finality for block based on `finality_proof`:
	/// 1. Prune now-irrelevant past sessions from the oracle,
	/// 2. Set BEEFY best block,
	/// 3. Persist voter state,
	/// 4. Send best block hash and `finality_proof` to RPC worker.
	///
	/// Expects `finality proof` to be valid and for a block > current-best-beefy.
	fn finalize(&mut self, finality_proof: BeefyVersionedFinalityProof<B>) -> Result<(), Error> {
		let block_num = match finality_proof {
			VersionedFinalityProof::V1(ref sc) => sc.commitment.block_number,
		};

		if block_num <= self.persisted_state.voting_oracle.best_beefy_block {
			// we've already finalized this round before, short-circuit.
			return Ok(())
		}

		// Finalize inner round and update voting_oracle state.
		self.persisted_state.voting_oracle.finalize(block_num)?;

		// Set new best BEEFY block number.
		self.persisted_state.set_best_beefy(block_num);
		crate::aux_schema::write_voter_state(&*self.backend, &self.persisted_state)
			.map_err(|e| Error::Backend(e.to_string()))?;

		metric_set!(self.metrics, beefy_best_block, block_num);

		self.comms.on_demand_justifications.cancel_requests_older_than(block_num);

		if let Err(e) = self
			.backend
			.blockchain()
			.expect_block_hash_from_id(&BlockId::Number(block_num))
			.and_then(|hash| {
				self.links
					.to_rpc_best_block_sender
					.notify(|| Ok::<_, ()>(hash))
					.expect("forwards closure result; the closure always returns Ok; qed.");

				self.backend
					.append_justification(hash, (BEEFY_ENGINE_ID, finality_proof.encode()))
			}) {
			debug!(
				target: LOG_TARGET,
				"🥩 Error {:?} on appending justification: {:?}", e, finality_proof
			);
		}

		self.links
			.to_rpc_justif_sender
			.notify(|| Ok::<_, ()>(finality_proof))
			.expect("forwards closure result; the closure always returns Ok; qed.");

		// Update gossip validator votes filter.
		self.persisted_state
			.gossip_filter_config()
			.map(|filter| self.comms.gossip_validator.update_filter(filter))?;
		Ok(())
	}

	/// Handle previously buffered justifications, that now land in the voting interval.
	fn try_pending_justifications(&mut self) -> Result<(), Error> {
		// Interval of blocks for which we can process justifications and votes right now.
		let (start, end) = self.voting_oracle().accepted_interval()?;
		// Process pending justifications.
		if !self.pending_justifications.is_empty() {
			// These are still pending.
			let still_pending =
				self.pending_justifications.split_off(&end.saturating_add(1u32.into()));
			// These can be processed.
			let justifs_to_process = self.pending_justifications.split_off(&start);
			// The rest can be dropped.
			self.pending_justifications = still_pending;

			for (num, justification) in justifs_to_process.into_iter() {
				debug!(target: LOG_TARGET, "🥩 Handle buffered justification for: {:?}.", num);
				metric_inc!(self.metrics, beefy_imported_justifications);
				if let Err(err) = self.finalize(justification) {
					error!(target: LOG_TARGET, "🥩 Error finalizing block: {}", err);
				}
			}
			metric_set!(
				self.metrics,
				beefy_buffered_justifications,
				self.pending_justifications.len()
			);
		}
		Ok(())
	}

	/// Decide if should vote, then vote.. or don't..
	fn try_to_vote(&mut self) -> Result<(), Error> {
		// Vote if there's now a new vote target.
		if let Some(target) = self.voting_oracle().voting_target() {
			metric_set!(self.metrics, beefy_should_vote_on, target);
			if target > self.persisted_state.best_voted {
				self.do_vote(target)?;
			}
		}
		Ok(())
	}

	/// Create and gossip Signed Commitment for block number `target_number`.
	///
	/// Also handle this self vote by calling `self.handle_vote()` for it.
	fn do_vote(&mut self, target_number: NumberFor<B>) -> Result<(), Error> {
		debug!(target: LOG_TARGET, "🥩 Try voting on {}", target_number);

		// Most of the time we get here, `target` is actually `best_grandpa`,
		// avoid getting header from backend in that case.
		let target_header = if target_number == self.best_grandpa_block() {
			self.persisted_state.voting_oracle.best_grandpa_block_header.clone()
		} else {
			let hash = self
				.backend
				.blockchain()
				.expect_block_hash_from_id(&BlockId::Number(target_number))
				.map_err(|err| {
					let err_msg = format!(
						"Couldn't get hash for block #{:?} (error: {:?}), skipping vote..",
						target_number, err
					);
					Error::Backend(err_msg)
				})?;

			self.backend.blockchain().expect_header(hash).map_err(|err| {
				let err_msg = format!(
					"Couldn't get header for block #{:?} ({:?}) (error: {:?}), skipping vote..",
					target_number, hash, err
				);
				Error::Backend(err_msg)
			})?
		};
		let target_hash = target_header.hash();

		let payload = if let Some(hash) = self.payload_provider.payload(&target_header) {
			hash
		} else {
			warn!(target: LOG_TARGET, "🥩 No MMR root digest found for: {:?}", target_hash);
			return Ok(())
		};

		let rounds = self.persisted_state.voting_oracle.active_rounds_mut()?;
		let (validators, validator_set_id) = (rounds.validators(), rounds.validator_set_id());

		let authority_id = if let Some(id) = self.key_store.authority_id(validators) {
			debug!(target: LOG_TARGET, "🥩 Local authority id: {:?}", id);
			id
		} else {
			debug!(
				target: LOG_TARGET,
				"🥩 Missing validator id - can't vote for: {:?}", target_hash
			);
			return Ok(())
		};

		let commitment = Commitment { payload, block_number: target_number, validator_set_id };
		let encoded_commitment = commitment.encode();

		let signature = match self.key_store.sign(&authority_id, &encoded_commitment) {
			Ok(sig) => sig,
			Err(err) => {
				warn!(target: LOG_TARGET, "🥩 Error signing commitment: {:?}", err);
				return Ok(())
			},
		};

		trace!(
			target: LOG_TARGET,
			"🥩 Produced signature using {:?}, is_valid: {:?}",
			authority_id,
			BeefyKeystore::verify(&authority_id, &signature, &encoded_commitment)
		);

		let vote = VoteMessage { commitment, id: authority_id, signature };
		if let Some(finality_proof) = self.handle_vote(vote.clone()).map_err(|err| {
			error!(target: LOG_TARGET, "🥩 Error handling self vote: {}", err);
			err
		})? {
			let encoded_proof = GossipMessage::<B>::FinalityProof(finality_proof).encode();
			self.comms
				.gossip_engine
				.gossip_message(proofs_topic::<B>(), encoded_proof, true);
		} else {
			metric_inc!(self.metrics, beefy_votes_sent);
			debug!(target: LOG_TARGET, "🥩 Sent vote message: {:?}", vote);
			let encoded_vote = GossipMessage::<B>::Vote(vote).encode();
			self.comms.gossip_engine.gossip_message(votes_topic::<B>(), encoded_vote, false);
		}

		// Persist state after vote to avoid double voting in case of voter restarts.
		self.persisted_state.best_voted = target_number;
		metric_set!(self.metrics, beefy_best_voted, target_number);
		crate::aux_schema::write_voter_state(&*self.backend, &self.persisted_state)
			.map_err(|e| Error::Backend(e.to_string()))
	}

	fn process_new_state(&mut self) {
		// Handle pending justifications and/or votes for now GRANDPA finalized blocks.
		if let Err(err) = self.try_pending_justifications() {
			debug!(target: LOG_TARGET, "🥩 {}", err);
		}

		// Don't bother voting or requesting justifications during major sync.
		if !self.sync.is_major_syncing() {
			// There were external events, 'state' is changed, author a vote if needed/possible.
			if let Err(err) = self.try_to_vote() {
				debug!(target: LOG_TARGET, "🥩 {}", err);
			}
			// If the current target is a mandatory block,
			// make sure there's also an on-demand justification request out for it.
			if let Some((block, active)) = self.voting_oracle().mandatory_pending() {
				// This only starts new request if there isn't already an active one.
				self.comms.on_demand_justifications.request(block, active);
			}
		}
	}

	/// Main loop for BEEFY worker.
	///
	/// Run the main async loop which is driven by finality notifications and gossiped votes.
	/// Should never end, returns `Error` otherwise.
	pub(crate) async fn run(
		mut self,
		block_import_justif: &mut Fuse<NotificationReceiver<BeefyVersionedFinalityProof<B>>>,
		finality_notifications: &mut Fuse<FinalityNotifications<B>>,
	) -> (Error, BeefyComms<B, BE, P, R>) {
		info!(
			target: LOG_TARGET,
			"🥩 run BEEFY worker, best grandpa: #{:?}.",
			self.best_grandpa_block()
		);

		let mut votes = Box::pin(
			self.comms
				.gossip_engine
				.messages_for(votes_topic::<B>())
				.filter_map(|notification| async move {
					let vote = GossipMessage::<B>::decode_all(&mut &notification.message[..])
						.ok()
						.and_then(|message| message.unwrap_vote());
					trace!(target: LOG_TARGET, "🥩 Got vote message: {:?}", vote);
					vote
				})
				.fuse(),
		);
		let mut gossip_proofs = Box::pin(
			self.comms
				.gossip_engine
				.messages_for(proofs_topic::<B>())
				.filter_map(|notification| async move {
					let proof = GossipMessage::<B>::decode_all(&mut &notification.message[..])
						.ok()
						.and_then(|message| message.unwrap_finality_proof());
					trace!(target: LOG_TARGET, "🥩 Got gossip proof message: {:?}", proof);
					proof
				})
				.fuse(),
		);

		self.process_new_state();
		let error = loop {
			// Mutable reference used to drive the gossip engine.
			let mut gossip_engine = &mut self.comms.gossip_engine;

			// Wait for, and handle external events.
			// The branches below only change 'state', actual voting happens afterwards,
			// based on the new resulting 'state'.
			futures::select_biased! {
				// Use `select_biased!` to prioritize order below.
				// Process finality notifications first since these drive the voter.
				notification = finality_notifications.next() => {
					if let Some(notif) = notification {
						if let Err(err) = self.handle_finality_notification(&notif) {
							break err;
						}
					} else {
						break Error::FinalityStreamTerminated;
					}
				},
				// Make sure to pump gossip engine.
				_ = gossip_engine => {
					break Error::GossipEngineTerminated;
				},
				// Process incoming justifications as these can make some in-flight votes obsolete.
				response_info = self.comms.on_demand_justifications.next().fuse() => {
					match response_info {
						ResponseInfo::ValidProof(justif, peer_report) => {
							if let Err(err) = self.triage_incoming_justif(justif) {
								debug!(target: LOG_TARGET, "🥩 {}", err);
							}
							self.comms.gossip_engine.report(peer_report.who, peer_report.cost_benefit);
						},
						ResponseInfo::PeerReport(peer_report) => {
							self.comms.gossip_engine.report(peer_report.who, peer_report.cost_benefit);
							continue;
						},
						ResponseInfo::Pending => {
							continue;
						},
					}
				},
				justif = block_import_justif.next() => {
					if let Some(justif) = justif {
						// Block import justifications have already been verified to be valid
						// by `BeefyBlockImport`.
						if let Err(err) = self.triage_incoming_justif(justif) {
							debug!(target: LOG_TARGET, "🥩 {}", err);
						}
					} else {
						break Error::BlockImportStreamTerminated;
					}
				},
				justif = gossip_proofs.next() => {
					if let Some(justif) = justif {
						// Gossiped justifications have already been verified by `GossipValidator`.
						if let Err(err) = self.triage_incoming_justif(justif) {
							debug!(target: LOG_TARGET, "🥩 {}", err);
						}
					} else {
						break Error::FinalityProofGossipStreamTerminated;
					}
				},
				// Finally process incoming votes.
				vote = votes.next() => {
					if let Some(vote) = vote {
						// Votes have already been verified to be valid by the gossip validator.
						if let Err(err) = self.triage_incoming_vote(vote) {
							debug!(target: LOG_TARGET, "🥩 {}", err);
						}
					} else {
						break Error::VotesGossipStreamTerminated;
					}
				},
				// Process peer reports.
				report = self.comms.gossip_report_stream.next() => {
					if let Some(PeerReport { who, cost_benefit }) = report {
						self.comms.gossip_engine.report(who, cost_benefit);
					}
					continue;
				},
			}

			// Act on changed 'state'.
			self.process_new_state();
		};

		// return error _and_ `comms` that can be reused
		(error, self.comms)
	}

	/// Report the given equivocation to the BEEFY runtime module. This method
	/// generates a session membership proof of the offender and then submits an
	/// extrinsic to report the equivocation. In particular, the session membership
	/// proof must be generated at the block at which the given set was active which
	/// isn't necessarily the best block if there are pending authority set changes.
	pub(crate) fn report_vote_equivocation(
		&self,
		proof: VoteEquivocationProof<NumberFor<B>, AuthorityId, Signature>,
	) -> Result<(), Error> {
		let rounds = self.persisted_state.voting_oracle.active_rounds()?;
		let (validators, validator_set_id) = (rounds.validators(), rounds.validator_set_id());
		let offender_id = proof.offender_id().clone();

		if !check_vote_equivocation_proof::<_, _, BeefySignatureHasher>(&proof) {
			debug!(target: LOG_TARGET, "🥩 Skip report for bad equivocation {:?}", proof);
			return Ok(())
		} else if let Some(local_id) = self.key_store.authority_id(validators) {
			if offender_id == local_id {
				warn!(target: LOG_TARGET, "🥩 Skip equivocation report for own equivocation");
				return Ok(())
			}
		}

		let number = *proof.round_number();
		let hash = self
			.backend
			.blockchain()
			.expect_block_hash_from_id(&BlockId::Number(number))
			.map_err(|err| {
				let err_msg = format!(
					"Couldn't get hash for block #{:?} (error: {:?}), skipping report for equivocation",
					number, err
				);
				Error::Backend(err_msg)
			})?;
		let runtime_api = self.runtime.runtime_api();
		// generate key ownership proof at that block
		let key_owner_proof = match runtime_api
			.generate_key_ownership_proof(hash, validator_set_id, offender_id)
			.map_err(Error::RuntimeApi)?
		{
			Some(proof) => proof,
			None => {
				debug!(
					target: LOG_TARGET,
					"🥩 Equivocation offender not part of the authority set."
				);
				return Ok(())
			},
		};

		// submit equivocation report at **best** block
		let best_block_hash = self.backend.blockchain().info().best_hash;
		runtime_api
			.submit_report_vote_equivocation_unsigned_extrinsic(
				best_block_hash,
				proof,
				key_owner_proof,
			)
			.map_err(Error::RuntimeApi)?;

		Ok(())
	}
}

/// Calculate next block number to vote on.
///
/// Return `None` if there is no votable target yet.
fn vote_target<N>(best_grandpa: N, best_beefy: N, session_start: N, min_delta: u32) -> Option<N>
where
	N: AtLeast32Bit + Copy + Debug,
{
	// if the mandatory block (session_start) does not have a beefy justification yet,
	// we vote on it
	let target = if best_beefy < session_start {
		debug!(target: LOG_TARGET, "🥩 vote target - mandatory block: #{:?}", session_start);
		session_start
	} else {
		let diff = best_grandpa.saturating_sub(best_beefy) + 1u32.into();
		let diff = diff.saturated_into::<u32>() / 2;
		let target = best_beefy + min_delta.max(diff.next_power_of_two()).into();
		trace!(
			target: LOG_TARGET,
			"🥩 vote target - diff: {:?}, next_power_of_two: {:?}, target block: #{:?}",
			diff,
			diff.next_power_of_two(),
			target,
		);

		target
	};

	// Don't vote for targets until they've been finalized
	// (`target` can be > `best_grandpa` when `min_delta` is big enough).
	if target > best_grandpa {
		None
	} else {
		Some(target)
	}
}

/// Verify `active` validator set for `block` against the key store
///
/// We want to make sure that we have _at least one_ key in our keystore that
/// is part of the validator set, that's because if there are no local keys
/// then we can't perform our job as a validator.
///
/// Note that for a non-authority node there will be no keystore, and we will
/// return an error and don't check. The error can usually be ignored.
fn verify_validator_set<B: Block>(
	block: &NumberFor<B>,
	active: &ValidatorSet<AuthorityId>,
	key_store: &BeefyKeystore<AuthorityId>,
) -> Result<(), Error> {
	let active: BTreeSet<&AuthorityId> = active.validators().iter().collect();

	let public_keys = key_store.public_keys()?;
	let store: BTreeSet<&AuthorityId> = public_keys.iter().collect();

	if store.intersection(&active).count() == 0 {
		let msg = "no authority public key found in store".to_string();
		debug!(target: LOG_TARGET, "🥩 for block {:?} {}", block, msg);
		Err(Error::Keystore(msg))
	} else {
		Ok(())
	}
}

#[cfg(test)]
pub(crate) mod tests {
	use super::*;
	use crate::{
		communication::{
<<<<<<< HEAD
			fisherman::Fisherman,
			notification::{BeefyBestBlockStream, BeefyVersionedFinalityProofStream},
=======
			gossip::GossipValidator,
			notification::{BeefyBestBlockStream, BeefyVersionedFinalityProofStream},
			request_response::outgoing_requests_engine::OnDemandJustificationsEngine,
>>>>>>> 81d447a8
		},
		tests::{
			create_beefy_keystore, get_beefy_streams, make_beefy_ids, BeefyPeer, BeefyTestNet,
			TestApi,
		},
		BeefyRPCLinks, KnownPeers,
	};
	use futures::{future::poll_fn, task::Poll};
	use parking_lot::Mutex;
	use sc_client_api::{Backend as BackendT, HeaderBackend};
	use sc_network_gossip::GossipEngine;
	use sc_network_sync::SyncingService;
	use sc_network_test::TestNetFactory;
	use sp_blockchain::Backend as BlockchainBackendT;
	use sp_consensus_beefy::{
		known_payloads,
		known_payloads::MMR_ROOT_ID,
		mmr::MmrRootProvider,
<<<<<<< HEAD
		test_utils::{
			generate_fork_equivocation_proof_sc, generate_fork_equivocation_proof_vote,
			generate_vote_equivocation_proof, Keyring,
		},
		ForkEquivocationProof, Payload, SignedCommitment,
=======
		test_utils::{generate_equivocation_proof, Keyring},
		ConsensusLog, Payload, SignedCommitment,
>>>>>>> 81d447a8
	};
	use sp_runtime::traits::{Header as HeaderT, One};
	use std::marker::PhantomData;
	use substrate_test_runtime_client::{
		runtime::{Block, Digest, DigestItem, Header},
		Backend,
	};

	impl<B: super::Block> PersistedState<B> {
		pub fn active_round(&self) -> Result<&Rounds<B>, Error> {
			self.voting_oracle.active_rounds()
		}

		pub fn best_grandpa_number(&self) -> NumberFor<B> {
			*self.voting_oracle.best_grandpa_block_header.number()
		}
	}

	impl<B: super::Block> VoterOracle<B> {
		pub fn sessions(&self) -> &VecDeque<Rounds<B>> {
			&self.sessions
		}
	}

	fn create_beefy_worker(
		peer: &mut BeefyPeer,
		key: &Keyring<AuthorityId>,
		min_block_delta: u32,
		genesis_validator_set: ValidatorSet<AuthorityId>,
		runtime_api: Option<Arc<TestApi>>,
	) -> BeefyWorker<
		Block,
		Backend,
		MmrRootProvider<Block, TestApi>,
		TestApi,
		Arc<SyncingService<Block>>,
	> {
		let key_store: Arc<BeefyKeystore<AuthorityId>> =
			Arc::new(Some(create_beefy_keystore(key)).into());

		let (to_rpc_justif_sender, from_voter_justif_stream) =
			BeefyVersionedFinalityProofStream::<Block>::channel();
		let (to_rpc_best_block_sender, from_voter_best_beefy_stream) =
			BeefyBestBlockStream::<Block>::channel();
		let (_, from_block_import_justif_stream) =
			BeefyVersionedFinalityProofStream::<Block>::channel();

		let beefy_rpc_links =
			BeefyRPCLinks { from_voter_justif_stream, from_voter_best_beefy_stream };
		*peer.data.beefy_rpc_links.lock() = Some(beefy_rpc_links);

		let links = BeefyVoterLinks {
			from_block_import_justif_stream,
			to_rpc_justif_sender,
			to_rpc_best_block_sender,
		};

		let backend = peer.client().as_backend();
		let beefy_genesis = 1;
		let api = runtime_api
			.unwrap_or_else(|| Arc::new(TestApi::with_validator_set(&genesis_validator_set)));
		let network = peer.network_service().clone();
		let sync = peer.sync_service().clone();
		let payload_provider = MmrRootProvider::new(api.clone());
		let fisherman = Fisherman {
			backend: backend.clone(),
			runtime: api.clone(),
			key_store: key_store.clone(),
			payload_provider: payload_provider.clone(),
			_phantom: PhantomData,
		};
		let notification_service = peer
			.take_notification_service(&crate::tests::beefy_gossip_proto_name())
			.unwrap();
		let known_peers = Arc::new(Mutex::new(KnownPeers::new()));
		let (gossip_validator, gossip_report_stream) =
			GossipValidator::new(known_peers.clone(), fisherman);
		let gossip_validator = Arc::new(gossip_validator);
		let gossip_engine = GossipEngine::new(
			network.clone(),
			sync.clone(),
			notification_service,
			"/beefy/1",
			gossip_validator.clone(),
			None,
		);
		let metrics = None;
		let on_demand_justifications = OnDemandJustificationsEngine::new(
			network.clone(),
			"/beefy/justifs/1".into(),
			known_peers,
			None,
		);
		// If chain's still at genesis, push 1 block to start first session.
		if backend.blockchain().info().best_hash == backend.blockchain().info().genesis_hash {
			let hashes = peer.push_blocks(1, false);
			backend.finalize_block(hashes[0], None).unwrap();
		}
		let first_header = backend
			.blockchain()
			.expect_header(backend.blockchain().info().best_hash)
			.unwrap();
		let persisted_state = PersistedState::checked_new(
			first_header,
			Zero::zero(),
			vec![Rounds::new(One::one(), genesis_validator_set)].into(),
			min_block_delta,
			beefy_genesis,
		)
		.unwrap();
		let comms = BeefyComms {
			gossip_engine,
			gossip_validator,
			gossip_report_stream,
			on_demand_justifications,
		};
		BeefyWorker {
<<<<<<< HEAD
			base: BeefyWorkerBase {
				backend,
				runtime: api,
				key_store,
				metrics,
				_phantom: Default::default(),
			},
=======
			backend,
			runtime: api,
			key_store: Some(keystore).into(),
			metrics,
>>>>>>> 81d447a8
			payload_provider,
			sync: Arc::new(sync),
			links,
			comms,
			pending_justifications: BTreeMap::new(),
			persisted_state,
		}
	}

	#[test]
	fn vote_on_min_block_delta() {
		let t = vote_target(1u32, 1, 1, 4);
		assert_eq!(None, t);
		let t = vote_target(2u32, 1, 1, 4);
		assert_eq!(None, t);
		let t = vote_target(4u32, 2, 1, 4);
		assert_eq!(None, t);
		let t = vote_target(6u32, 2, 1, 4);
		assert_eq!(Some(6), t);

		let t = vote_target(9u32, 4, 1, 4);
		assert_eq!(Some(8), t);

		let t = vote_target(10u32, 10, 1, 8);
		assert_eq!(None, t);
		let t = vote_target(12u32, 10, 1, 8);
		assert_eq!(None, t);
		let t = vote_target(18u32, 10, 1, 8);
		assert_eq!(Some(18), t);
	}

	#[test]
	fn vote_on_power_of_two() {
		let t = vote_target(1008u32, 1000, 1, 4);
		assert_eq!(Some(1004), t);

		let t = vote_target(1016u32, 1000, 1, 4);
		assert_eq!(Some(1008), t);

		let t = vote_target(1032u32, 1000, 1, 4);
		assert_eq!(Some(1016), t);

		let t = vote_target(1064u32, 1000, 1, 4);
		assert_eq!(Some(1032), t);

		let t = vote_target(1128u32, 1000, 1, 4);
		assert_eq!(Some(1064), t);

		let t = vote_target(1256u32, 1000, 1, 4);
		assert_eq!(Some(1128), t);

		let t = vote_target(1512u32, 1000, 1, 4);
		assert_eq!(Some(1256), t);

		let t = vote_target(1024u32, 1, 1, 4);
		assert_eq!(Some(513), t);
	}

	#[test]
	fn vote_on_target_block() {
		let t = vote_target(1008u32, 1002, 1, 4);
		assert_eq!(Some(1006), t);
		let t = vote_target(1010u32, 1002, 1, 4);
		assert_eq!(Some(1006), t);

		let t = vote_target(1016u32, 1006, 1, 4);
		assert_eq!(Some(1014), t);
		let t = vote_target(1022u32, 1006, 1, 4);
		assert_eq!(Some(1014), t);

		let t = vote_target(1032u32, 1012, 1, 4);
		assert_eq!(Some(1028), t);
		let t = vote_target(1044u32, 1012, 1, 4);
		assert_eq!(Some(1028), t);

		let t = vote_target(1064u32, 1014, 1, 4);
		assert_eq!(Some(1046), t);
		let t = vote_target(1078u32, 1014, 1, 4);
		assert_eq!(Some(1046), t);

		let t = vote_target(1128u32, 1008, 1, 4);
		assert_eq!(Some(1072), t);
		let t = vote_target(1136u32, 1008, 1, 4);
		assert_eq!(Some(1072), t);
	}

	#[test]
	fn vote_on_mandatory_block() {
		let t = vote_target(1008u32, 1002, 1004, 4);
		assert_eq!(Some(1004), t);
		let t = vote_target(1016u32, 1006, 1007, 4);
		assert_eq!(Some(1007), t);
		let t = vote_target(1064u32, 1014, 1063, 4);
		assert_eq!(Some(1063), t);
		let t = vote_target(1320u32, 1012, 1234, 4);
		assert_eq!(Some(1234), t);

		let t = vote_target(1128u32, 1008, 1008, 4);
		assert_eq!(Some(1072), t);
	}

	#[test]
	fn should_vote_target() {
		let header = Header::new(
			1u32.into(),
			Default::default(),
			Default::default(),
			Default::default(),
			Digest::default(),
		);
		let mut oracle = VoterOracle::<Block> {
			best_beefy_block: 0,
			best_grandpa_block_header: header,
			min_block_delta: 1,
			sessions: VecDeque::new(),
		};
		let voting_target_with = |oracle: &mut VoterOracle<Block>,
		                          best_beefy: NumberFor<Block>,
		                          best_grandpa: NumberFor<Block>|
		 -> Option<NumberFor<Block>> {
			oracle.best_beefy_block = best_beefy;
			oracle.best_grandpa_block_header.number = best_grandpa;
			oracle.voting_target()
		};

		// rounds not initialized -> should vote: `None`
		assert_eq!(voting_target_with(&mut oracle, 0, 1), None);

		let keys = &[Keyring::Alice];
		let validator_set = ValidatorSet::new(make_beefy_ids(keys), 0).unwrap();

		oracle.add_session(Rounds::new(1, validator_set.clone()));

		// under min delta
		oracle.min_block_delta = 4;
		assert_eq!(voting_target_with(&mut oracle, 1, 1), None);
		assert_eq!(voting_target_with(&mut oracle, 2, 5), None);

		// vote on min delta
		assert_eq!(voting_target_with(&mut oracle, 4, 9), Some(8));
		oracle.min_block_delta = 8;
		assert_eq!(voting_target_with(&mut oracle, 10, 18), Some(18));

		// vote on power of two
		oracle.min_block_delta = 1;
		assert_eq!(voting_target_with(&mut oracle, 1000, 1008), Some(1004));
		assert_eq!(voting_target_with(&mut oracle, 1000, 1016), Some(1008));

		// nothing new to vote on
		assert_eq!(voting_target_with(&mut oracle, 1000, 1000), None);

		// vote on mandatory
		oracle.sessions.clear();
		oracle.add_session(Rounds::new(1000, validator_set.clone()));
		assert_eq!(voting_target_with(&mut oracle, 0, 1008), Some(1000));
		oracle.sessions.clear();
		oracle.add_session(Rounds::new(1001, validator_set.clone()));
		assert_eq!(voting_target_with(&mut oracle, 1000, 1008), Some(1001));
	}

	#[test]
	fn test_oracle_accepted_interval() {
		let keys = &[Keyring::Alice];
		let validator_set = ValidatorSet::new(make_beefy_ids(keys), 0).unwrap();

		let header = Header::new(
			1u32.into(),
			Default::default(),
			Default::default(),
			Default::default(),
			Digest::default(),
		);
		let mut oracle = VoterOracle::<Block> {
			best_beefy_block: 0,
			best_grandpa_block_header: header,
			min_block_delta: 1,
			sessions: VecDeque::new(),
		};
		let accepted_interval_with = |oracle: &mut VoterOracle<Block>,
		                              best_grandpa: NumberFor<Block>|
		 -> Result<(NumberFor<Block>, NumberFor<Block>), Error> {
			oracle.best_grandpa_block_header.number = best_grandpa;
			oracle.accepted_interval()
		};

		// rounds not initialized -> should accept votes: `None`
		assert!(accepted_interval_with(&mut oracle, 1).is_err());

		let session_one = 1;
		oracle.add_session(Rounds::new(session_one, validator_set.clone()));
		// mandatory not done, only accept mandatory
		for i in 0..15 {
			assert_eq!(accepted_interval_with(&mut oracle, i), Ok((session_one, session_one)));
		}

		// add more sessions, nothing changes
		let session_two = 11;
		let session_three = 21;
		oracle.add_session(Rounds::new(session_two, validator_set.clone()));
		oracle.add_session(Rounds::new(session_three, validator_set.clone()));
		// mandatory not done, should accept mandatory for session_one
		for i in session_three..session_three + 15 {
			assert_eq!(accepted_interval_with(&mut oracle, i), Ok((session_one, session_one)));
		}

		// simulate finish mandatory for session one, prune oracle
		oracle.sessions.front_mut().unwrap().test_set_mandatory_done(true);
		oracle.try_prune();
		// session_one pruned, should accept mandatory for session_two
		for i in session_three..session_three + 15 {
			assert_eq!(accepted_interval_with(&mut oracle, i), Ok((session_two, session_two)));
		}

		// simulate finish mandatory for session two, prune oracle
		oracle.sessions.front_mut().unwrap().test_set_mandatory_done(true);
		oracle.try_prune();
		// session_two pruned, should accept mandatory for session_three
		for i in session_three..session_three + 15 {
			assert_eq!(accepted_interval_with(&mut oracle, i), Ok((session_three, session_three)));
		}

		// simulate finish mandatory for session three
		oracle.sessions.front_mut().unwrap().test_set_mandatory_done(true);
		// verify all other blocks in this session are now open to voting
		for i in session_three..session_three + 15 {
			assert_eq!(accepted_interval_with(&mut oracle, i), Ok((session_three, i)));
		}
		// pruning does nothing in this case
		oracle.try_prune();
		for i in session_three..session_three + 15 {
			assert_eq!(accepted_interval_with(&mut oracle, i), Ok((session_three, i)));
		}

		// adding new session automatically prunes "finalized" previous session
		let session_four = 31;
		oracle.add_session(Rounds::new(session_four, validator_set.clone()));
		assert_eq!(oracle.sessions.front().unwrap().session_start(), session_four);
		assert_eq!(
			accepted_interval_with(&mut oracle, session_four + 10),
			Ok((session_four, session_four))
		);
	}

	#[test]
	fn extract_authorities_change_digest() {
		let mut header = Header::new(
			1u32.into(),
			Default::default(),
			Default::default(),
			Default::default(),
			Digest::default(),
		);

		// verify empty digest shows nothing
		assert!(find_authorities_change::<Block>(&header).is_none());

		let peers = &[Keyring::One, Keyring::Two];
		let id = 42;
		let validator_set = ValidatorSet::new(make_beefy_ids(peers), id).unwrap();
		header.digest_mut().push(DigestItem::Consensus(
			BEEFY_ENGINE_ID,
			ConsensusLog::<AuthorityId>::AuthoritiesChange(validator_set.clone()).encode(),
		));

		// verify validator set is correctly extracted from digest
		let extracted = find_authorities_change::<Block>(&header);
		assert_eq!(extracted, Some(validator_set));
	}

	#[tokio::test]
	async fn keystore_vs_validator_set() {
		let keys = &[Keyring::Alice];
		let validator_set = ValidatorSet::new(make_beefy_ids(keys), 0).unwrap();
		let mut net = BeefyTestNet::new(1);
		let mut worker = create_beefy_worker(net.peer(0), &keys[0], 1, validator_set.clone(), None);

		// keystore doesn't contain other keys than validators'
		assert_eq!(verify_validator_set::<Block>(&1, &validator_set, &worker.key_store), Ok(()));

		// unknown `Bob` key
		let keys = &[Keyring::Bob];
		let validator_set = ValidatorSet::new(make_beefy_ids(keys), 0).unwrap();
		let err_msg = "no authority public key found in store".to_string();
		let expected = Err(Error::Keystore(err_msg));
		assert_eq!(verify_validator_set::<Block>(&1, &validator_set, &worker.key_store), expected);

		// worker has no keystore
<<<<<<< HEAD
		worker.base.key_store = Arc::new(None.into());
=======
		worker.key_store = None.into();
>>>>>>> 81d447a8
		let expected_err = Err(Error::Keystore("no Keystore".into()));
		assert_eq!(
			verify_validator_set::<Block>(&1, &validator_set, &worker.key_store),
			expected_err
		);
	}

	#[tokio::test]
	async fn should_finalize_correctly() {
		let keys = [Keyring::Alice];
		let validator_set = ValidatorSet::new(make_beefy_ids(&keys), 0).unwrap();
		let mut net = BeefyTestNet::new(1);
		let backend = net.peer(0).client().as_backend();
		let mut worker = create_beefy_worker(net.peer(0), &keys[0], 1, validator_set.clone(), None);
		// remove default session, will manually add custom one.
		worker.persisted_state.voting_oracle.sessions.clear();

		let keys = keys.iter().cloned().enumerate();
		let (mut best_block_streams, mut finality_proofs) =
			get_beefy_streams(&mut net, keys.clone());
		let mut best_block_stream = best_block_streams.drain(..).next().unwrap();
		let mut finality_proof = finality_proofs.drain(..).next().unwrap();

		let create_finality_proof = |block_num: NumberFor<Block>| {
			let commitment = Commitment {
				payload: Payload::from_single_entry(known_payloads::MMR_ROOT_ID, vec![]),
				block_number: block_num,
				validator_set_id: validator_set.id(),
			};
			VersionedFinalityProof::V1(SignedCommitment { commitment, signatures: vec![None] })
		};

		// no 'best beefy block' or finality proofs
		assert_eq!(worker.persisted_state.best_beefy(), 0);
		poll_fn(move |cx| {
			assert_eq!(best_block_stream.poll_next_unpin(cx), Poll::Pending);
			assert_eq!(finality_proof.poll_next_unpin(cx), Poll::Pending);
			Poll::Ready(())
		})
		.await;

		let client = net.peer(0).client().as_client();
		// unknown hash for block #1
		let (mut best_block_streams, mut finality_proofs) =
			get_beefy_streams(&mut net, keys.clone());
		let mut best_block_stream = best_block_streams.drain(..).next().unwrap();
		let mut finality_proof = finality_proofs.drain(..).next().unwrap();
		let justif = create_finality_proof(1);
		// create new session at block #1
		worker
			.persisted_state
			.voting_oracle
			.add_session(Rounds::new(1, validator_set.clone()));
		// try to finalize block #1
		worker.finalize(justif.clone()).unwrap();
		// verify block finalized
		assert_eq!(worker.persisted_state.best_beefy(), 1);
		poll_fn(move |cx| {
			// expect Some(hash-of-block-1)
			match best_block_stream.poll_next_unpin(cx) {
				Poll::Ready(Some(hash)) => {
					let block_num = client.number(hash).unwrap();
					assert_eq!(block_num, Some(1));
				},
				v => panic!("unexpected value: {:?}", v),
			}
			// commitment streamed
			match finality_proof.poll_next_unpin(cx) {
				// expect justification
				Poll::Ready(Some(received)) => assert_eq!(received, justif),
				v => panic!("unexpected value: {:?}", v),
			}
			Poll::Ready(())
		})
		.await;

		// generate 2 blocks, try again expect success
		let (mut best_block_streams, _) = get_beefy_streams(&mut net, keys);
		let mut best_block_stream = best_block_streams.drain(..).next().unwrap();
		let hashes = net.peer(0).push_blocks(1, false);
		// finalize 1 and 2 without justifications (hashes does not contain genesis)
		let hashof2 = hashes[0];
		backend.finalize_block(hashof2, None).unwrap();

		let justif = create_finality_proof(2);
		// create new session at block #2
		worker.persisted_state.voting_oracle.add_session(Rounds::new(2, validator_set));
		worker.finalize(justif).unwrap();
		// verify old session pruned
		assert_eq!(worker.voting_oracle().sessions.len(), 1);
		// new session starting at #2 is in front
		assert_eq!(worker.active_rounds().unwrap().session_start(), 2);
		// verify block finalized
		assert_eq!(worker.persisted_state.best_beefy(), 2);
		poll_fn(move |cx| {
			match best_block_stream.poll_next_unpin(cx) {
				// expect Some(hash-of-block-2)
				Poll::Ready(Some(hash)) => {
					let block_num = net.peer(0).client().as_client().number(hash).unwrap();
					assert_eq!(block_num, Some(2));
				},
				v => panic!("unexpected value: {:?}", v),
			}
			Poll::Ready(())
		})
		.await;

		// check BEEFY justifications are also appended to backend
		let justifs = backend.blockchain().justifications(hashof2).unwrap().unwrap();
		assert!(justifs.get(BEEFY_ENGINE_ID).is_some())
	}

	#[tokio::test]
	async fn should_init_session() {
		let keys = &[Keyring::Alice, Keyring::Bob];
		let validator_set = ValidatorSet::new(make_beefy_ids(keys), 0).unwrap();
		let mut net = BeefyTestNet::new(1);
		let mut worker = create_beefy_worker(net.peer(0), &keys[0], 1, validator_set.clone(), None);

		let worker_rounds = worker.active_rounds().unwrap();
		assert_eq!(worker_rounds.session_start(), 1);
		assert_eq!(worker_rounds.validators(), validator_set.validators());
		assert_eq!(worker_rounds.validator_set_id(), validator_set.id());

		// new validator set
		let keys = &[Keyring::Bob];
		let new_validator_set = ValidatorSet::new(make_beefy_ids(keys), 1).unwrap();

		worker.init_session_at(new_validator_set.clone(), 11);
		// Since mandatory is not done for old rounds, we still get those.
		let rounds = worker.persisted_state.voting_oracle.active_rounds_mut().unwrap();
		assert_eq!(rounds.validator_set_id(), validator_set.id());
		// Let's finalize mandatory.
		rounds.test_set_mandatory_done(true);
		worker.persisted_state.voting_oracle.try_prune();
		// Now we should get the next round.
		let rounds = worker.active_rounds().unwrap();
		// Expect new values.
		assert_eq!(rounds.session_start(), 11);
		assert_eq!(rounds.validators(), new_validator_set.validators());
		assert_eq!(rounds.validator_set_id(), new_validator_set.id());
	}

	#[tokio::test]
	async fn should_not_report_bad_old_or_self_vote_equivocations() {
		let block_num = 1;
		let set_id = 1;
		let keys = [Keyring::Alice];
		let validator_set = ValidatorSet::new(make_beefy_ids(&keys), set_id).unwrap();
		// Alice votes on good MMR roots, equivocations are allowed/expected
		let mut api_alice = TestApi::with_validator_set(&validator_set);
		api_alice.allow_equivocations();
		let api_alice = Arc::new(api_alice);

		let mut net = BeefyTestNet::new(1);
<<<<<<< HEAD
		let worker = create_beefy_worker(
			net.peer(0),
			&keys[0],
			1,
			validator_set.clone(),
			Some(api_alice.clone()),
		);
=======
		let mut worker = create_beefy_worker(net.peer(0), &keys[0], 1, validator_set.clone());
		worker.runtime = api_alice.clone();
>>>>>>> 81d447a8

		// let there be a block with num = 1:
		let _ = net.peer(0).push_blocks(1, false);

		let payload1 = Payload::from_single_entry(MMR_ROOT_ID, vec![42]);
		let payload2 = Payload::from_single_entry(MMR_ROOT_ID, vec![128]);

		// generate an equivocation proof, with Bob as perpetrator
		let good_proof = generate_vote_equivocation_proof(
			(block_num, payload1.clone(), set_id, &Keyring::Bob),
			(block_num, payload2.clone(), set_id, &Keyring::Bob),
		);
		{
			// expect voter (Alice) to successfully report it
			assert_eq!(worker.report_vote_equivocation(good_proof.clone()), Ok(()));
			// verify Alice reports Bob equivocation to runtime
			let reported = api_alice.reported_vote_equivocations.as_ref().unwrap().lock();
			assert_eq!(reported.len(), 1);
			assert_eq!(*reported.get(0).unwrap(), good_proof);
		}
		api_alice.reported_vote_equivocations.as_ref().unwrap().lock().clear();

		// now let's try with a bad proof
		let mut bad_proof = good_proof.clone();
		bad_proof.first.id = Keyring::Charlie.public();
		// bad proofs are simply ignored
		assert_eq!(worker.report_vote_equivocation(bad_proof), Ok(()));
		// verify nothing reported to runtime
		assert!(api_alice.reported_vote_equivocations.as_ref().unwrap().lock().is_empty());

		// now let's try with old set it
		let mut old_proof = good_proof.clone();
		old_proof.first.commitment.validator_set_id = 0;
		old_proof.second.commitment.validator_set_id = 0;
		// old proofs are simply ignored
		assert_eq!(worker.report_vote_equivocation(old_proof), Ok(()));
		// verify nothing reported to runtime
		assert!(api_alice.reported_vote_equivocations.as_ref().unwrap().lock().is_empty());

		// now let's try reporting a self-equivocation
		let self_proof = generate_vote_equivocation_proof(
			(block_num, payload1.clone(), set_id, &Keyring::Alice),
			(block_num, payload2.clone(), set_id, &Keyring::Alice),
		);
		// equivocations done by 'self' are simply ignored (not reported)
		assert_eq!(worker.report_vote_equivocation(self_proof), Ok(()));
		// verify nothing reported to runtime
		assert!(api_alice.reported_vote_equivocations.as_ref().unwrap().lock().is_empty());
	}

	#[tokio::test]
	async fn beefy_reports_fork_equivocations() {
		let peers = [Keyring::Alice, Keyring::Bob, Keyring::Charlie];
		let validator_set = ValidatorSet::new(make_beefy_ids(&peers), 0).unwrap();
		let mut api_alice = TestApi::with_validator_set(&validator_set);
		api_alice.allow_equivocations();
		let api_alice = Arc::new(api_alice);

		// instantiate network with Alice and Bob running full voters.
		let mut net = BeefyTestNet::new(3);

		let session_len = 10;
		let hashes = net.generate_blocks_and_sync(50, session_len, &validator_set, true).await;
		let alice_worker =
			create_beefy_worker(net.peer(0), &peers[0], 1, validator_set.clone(), Some(api_alice));

		let block_number = 1;
		let header = net
			.peer(1)
			.client()
			.as_backend()
			.blockchain()
			.header(hashes[block_number as usize])
			.unwrap()
			.unwrap();
		let payload = Payload::from_single_entry(MMR_ROOT_ID, "amievil".encode());
		let votes: Vec<_> = peers
			.iter()
			.map(|k| {
				// signed_vote(block_number as u64, payload.clone(), validator_set.id(), k)
				(block_number as u64, payload.clone(), validator_set.id(), k)
			})
			.collect();

		// verify: Alice reports Bob
		let ancestry_proof = alice_worker
			.base
			.runtime
			.runtime_api()
			.generate_ancestry_proof(*hashes.last().unwrap(), block_number, None)
			.unwrap()
			.unwrap();
		let proof = generate_fork_equivocation_proof_vote(
			votes[1].clone(),
			Some(header.clone()),
			Some(ancestry_proof.clone()),
		);

		{
			// expect fisher (Alice) to successfully process it
			assert_eq!(
				alice_worker
					.comms
					.gossip_validator
					.fisherman
					.report_fork_equivocation(proof.clone()),
				Ok(true)
			);
			// verify Alice reports Bob's equivocation to runtime
			let reported =
				alice_worker.base.runtime.reported_fork_equivocations.as_ref().unwrap().lock();
			assert_eq!(reported.len(), 1);
			assert_eq!(*reported.get(0).unwrap(), proof);
		}

		// verify: Alice does not self-report
		let proof = generate_fork_equivocation_proof_vote(
			votes[0].clone(),
			Some(header.clone()),
			Some(ancestry_proof.clone()),
		);
		{
			// expect fisher (Alice) to successfully process it
			assert_eq!(
				alice_worker
					.comms
					.gossip_validator
					.fisherman
					.report_fork_equivocation(proof.clone()),
				Ok(false)
			);
			// verify Alice does *not* report her own equivocation to runtime
			let reported =
				alice_worker.base.runtime.reported_fork_equivocations.as_ref().unwrap().lock();
			assert_eq!(reported.len(), 1);
			assert!(*reported.get(0).unwrap() != proof);
		}

		// verify: Alice reports VersionedFinalityProof equivocation
		let commitment = Commitment {
			payload: payload.clone(),
			block_number: block_number as u64,
			validator_set_id: validator_set.id(),
		};

		// only Bob and Charlie sign
		let signatories = &[Keyring::Bob, Keyring::Charlie]
			.into_iter()
			.map(|k| (k.public(), k.sign(&commitment.encode())))
			.collect::<Vec<_>>();

		// test over all permutations of header and ancestry proof being submitted (proof should
		// be valid as long as at least one is submitted)
		for (canonical_header, ancestry_proof) in [
			(Some(header.clone()), Some(ancestry_proof.clone())),
			(Some(header), None),
			(None, Some(ancestry_proof)),
		] {
			let proof = ForkEquivocationProof {
				commitment: commitment.clone(),
				signatories: signatories.clone(),
				canonical_header,
				ancestry_proof,
			};
			// expect fisher (Alice) to successfully process it
			assert_eq!(
				alice_worker
					.comms
					.gossip_validator
					.fisherman
					.report_fork_equivocation(proof.clone()),
				Ok(true)
			);
			let mut reported =
				alice_worker.base.runtime.reported_fork_equivocations.as_ref().unwrap().lock();
			// verify Alice report Bob's and Charlie's equivocation to runtime
			assert_eq!(reported.len(), 2);
			assert_eq!(reported.pop(), Some(proof));
		}

		// test that Alice does not submit invalid proof
		let proofless_proof = ForkEquivocationProof {
			commitment: commitment.clone(),
			signatories: signatories.clone(),
			canonical_header: None,
			ancestry_proof: None,
		};

		assert_eq!(
			alice_worker
				.comms
				.gossip_validator
				.fisherman
				.report_fork_equivocation(proofless_proof.clone()),
			Ok(false)
		);

		let future_commitment = Commitment {
			payload: commitment.payload,
			block_number: net.peer(1).client().info().best_number + 10,
			validator_set_id: commitment.validator_set_id,
		};

		let future_proof = generate_fork_equivocation_proof_sc(
			future_commitment,
			vec![Keyring::Bob, Keyring::Charlie],
			None,
			None,
		);

		assert_eq!(
			alice_worker
				.comms
				.gossip_validator
				.fisherman
				.report_fork_equivocation(future_proof.clone()),
			Ok(true)
		);
		let mut reported =
			alice_worker.base.runtime.reported_fork_equivocations.as_ref().unwrap().lock();
		assert_eq!(reported.len(), 2);
		assert_eq!(reported.pop(), Some(future_proof));
	}
}<|MERGE_RESOLUTION|>--- conflicted
+++ resolved
@@ -42,13 +42,8 @@
 use sp_consensus_beefy::{
 	check_vote_equivocation_proof,
 	ecdsa_crypto::{AuthorityId, Signature},
-<<<<<<< HEAD
-	BeefyApi, BeefySignatureHasher, Commitment, ConsensusLog, MmrRootHash, PayloadProvider,
-	ValidatorSet, VersionedFinalityProof, VoteEquivocationProof, VoteMessage, BEEFY_ENGINE_ID,
-=======
-	BeefyApi, BeefySignatureHasher, Commitment, EquivocationProof, PayloadProvider, ValidatorSet,
-	VersionedFinalityProof, VoteMessage, BEEFY_ENGINE_ID,
->>>>>>> 81d447a8
+	BeefyApi, BeefySignatureHasher, Commitment, MmrRootHash, PayloadProvider, ValidatorSet,
+	VersionedFinalityProof, VoteEquivocationProof, VoteMessage, BEEFY_ENGINE_ID,
 };
 use sp_mmr_primitives::MmrApi;
 use sp_runtime::{
@@ -330,215 +325,6 @@
 		let validator_set = self.voting_oracle.current_validator_set()?;
 		Ok(GossipFilterCfg { start, end, validator_set })
 	}
-<<<<<<< HEAD
-}
-
-/// Helper object holding BEEFY worker communication/gossip components.
-///
-/// These are created once, but will be reused if worker is restarted/reinitialized.
-pub(crate) struct BeefyComms<B: Block, BE, P, R> {
-	pub gossip_engine: GossipEngine<B>,
-	pub gossip_validator: Arc<GossipValidator<B, BE, P, R>>,
-	pub gossip_report_stream: TracingUnboundedReceiver<PeerReport>,
-	pub on_demand_justifications: OnDemandJustificationsEngine<B>,
-}
-
-pub(crate) struct BeefyWorkerBase<B: Block, BE, RuntimeApi> {
-	// utilities
-	pub backend: Arc<BE>,
-	pub runtime: Arc<RuntimeApi>,
-	pub key_store: Arc<BeefyKeystore<AuthorityId>>,
-
-	/// BEEFY client metrics.
-	pub metrics: Option<VoterMetrics>,
-
-	pub _phantom: PhantomData<B>,
-}
-
-impl<B, BE, R> BeefyWorkerBase<B, BE, R>
-where
-	B: Block + Codec,
-	BE: Backend<B>,
-	R: ProvideRuntimeApi<B>,
-	R::Api: BeefyApi<B, AuthorityId, MmrRootHash> + MmrApi<B, MmrRootHash, NumberFor<B>>,
-{
-	// If no persisted state present, walk back the chain from first GRANDPA notification to either:
-	//  - latest BEEFY finalized block, or if none found on the way,
-	//  - BEEFY pallet genesis;
-	// Enqueue any BEEFY mandatory blocks (session boundaries) found on the way, for voter to
-	// finalize.
-	async fn init_state(
-		&self,
-		beefy_genesis: NumberFor<B>,
-		best_grandpa: <B as Block>::Header,
-		min_block_delta: u32,
-	) -> Result<PersistedState<B>, Error> {
-		let blockchain = self.backend.blockchain();
-
-		let beefy_genesis = self
-			.runtime
-			.runtime_api()
-			.beefy_genesis(best_grandpa.hash())
-			.ok()
-			.flatten()
-			.filter(|genesis| *genesis == beefy_genesis)
-			.ok_or_else(|| Error::Backend("BEEFY pallet expected to be active.".into()))?;
-		// Walk back the imported blocks and initialize voter either, at the last block with
-		// a BEEFY justification, or at pallet genesis block; voter will resume from there.
-		let mut sessions = VecDeque::new();
-		let mut header = best_grandpa.clone();
-		let state = loop {
-			if let Some(true) = blockchain
-				.justifications(header.hash())
-				.ok()
-				.flatten()
-				.map(|justifs| justifs.get(BEEFY_ENGINE_ID).is_some())
-			{
-				debug!(
-					target: LOG_TARGET,
-					"🥩 Initialize BEEFY voter at last BEEFY finalized block: {:?}.",
-					*header.number()
-				);
-				let best_beefy = *header.number();
-				// If no session boundaries detected so far, just initialize new rounds here.
-				if sessions.is_empty() {
-					let active_set =
-						expect_validator_set(self.runtime.as_ref(), self.backend.as_ref(), &header)
-							.await?;
-					let mut rounds = Rounds::new(best_beefy, active_set);
-					// Mark the round as already finalized.
-					rounds.conclude(best_beefy);
-					sessions.push_front(rounds);
-				}
-				let state = PersistedState::checked_new(
-					best_grandpa,
-					best_beefy,
-					sessions,
-					min_block_delta,
-					beefy_genesis,
-				)
-				.ok_or_else(|| Error::Backend("Invalid BEEFY chain".into()))?;
-				break state
-			}
-
-			if *header.number() == beefy_genesis {
-				// We've reached BEEFY genesis, initialize voter here.
-				let genesis_set =
-					expect_validator_set(self.runtime.as_ref(), self.backend.as_ref(), &header)
-						.await?;
-				info!(
-					target: LOG_TARGET,
-					"🥩 Loading BEEFY voter state from genesis on what appears to be first startup. \
-					Starting voting rounds at block {:?}, genesis validator set {:?}.",
-					beefy_genesis,
-					genesis_set,
-				);
-
-				sessions.push_front(Rounds::new(beefy_genesis, genesis_set));
-				break PersistedState::checked_new(
-					best_grandpa,
-					Zero::zero(),
-					sessions,
-					min_block_delta,
-					beefy_genesis,
-				)
-				.ok_or_else(|| Error::Backend("Invalid BEEFY chain".into()))?
-			}
-
-			if let Some(active) = find_authorities_change::<B>(&header) {
-				debug!(
-					target: LOG_TARGET,
-					"🥩 Marking block {:?} as BEEFY Mandatory.",
-					*header.number()
-				);
-				sessions.push_front(Rounds::new(*header.number(), active));
-			}
-
-			// Move up the chain.
-			header = wait_for_parent_header(blockchain, header, HEADER_SYNC_DELAY).await?;
-		};
-
-		aux_schema::write_current_version(self.backend.as_ref())?;
-		aux_schema::write_voter_state(self.backend.as_ref(), &state)?;
-		Ok(state)
-	}
-
-	pub async fn load_or_init_state(
-		&mut self,
-		beefy_genesis: NumberFor<B>,
-		best_grandpa: <B as Block>::Header,
-		min_block_delta: u32,
-	) -> Result<PersistedState<B>, Error> {
-		// Initialize voter state from AUX DB if compatible.
-		if let Some(mut state) = crate::aux_schema::load_persistent(self.backend.as_ref())?
-			// Verify state pallet genesis matches runtime.
-			.filter(|state| state.pallet_genesis() == beefy_genesis)
-		{
-			// Overwrite persisted state with current best GRANDPA block.
-			state.set_best_grandpa(best_grandpa.clone());
-			// Overwrite persisted data with newly provided `min_block_delta`.
-			state.set_min_block_delta(min_block_delta);
-			debug!(target: LOG_TARGET, "🥩 Loading BEEFY voter state from db: {:?}.", state);
-
-			// Make sure that all the headers that we need have been synced.
-			let mut new_sessions = vec![];
-			let mut header = best_grandpa.clone();
-			while *header.number() > state.best_beefy() {
-				if state.voting_oracle.can_add_session(*header.number()) {
-					if let Some(active) = find_authorities_change::<B>(&header) {
-						new_sessions.push((active, *header.number()));
-					}
-				}
-				header =
-					wait_for_parent_header(self.backend.blockchain(), header, HEADER_SYNC_DELAY)
-						.await?;
-			}
-
-			// Make sure we didn't miss any sessions during node restart.
-			for (validator_set, new_session_start) in new_sessions.drain(..).rev() {
-				debug!(
-					target: LOG_TARGET,
-					"🥩 Handling missed BEEFY session after node restart: {:?}.",
-					new_session_start
-				);
-				self.init_session_at(&mut state, validator_set, new_session_start);
-			}
-			return Ok(state)
-		}
-
-		// No valid voter-state persisted, re-initialize from pallet genesis.
-		self.init_state(beefy_genesis, best_grandpa, min_block_delta).await
-	}
-
-	/// Verify `active` validator set for `block` against the key store
-	///
-	/// We want to make sure that we have _at least one_ key in our keystore that
-	/// is part of the validator set, that's because if there are no local keys
-	/// then we can't perform our job as a validator.
-	///
-	/// Note that for a non-authority node there will be no keystore, and we will
-	/// return an error and don't check. The error can usually be ignored.
-	fn verify_validator_set(
-		&self,
-		block: &NumberFor<B>,
-		active: &ValidatorSet<AuthorityId>,
-	) -> Result<(), Error> {
-		let active: BTreeSet<&AuthorityId> = active.validators().iter().collect();
-
-		let public_keys = self.key_store.public_keys()?;
-		let store: BTreeSet<&AuthorityId> = public_keys.iter().collect();
-
-		if store.intersection(&active).count() == 0 {
-			let msg = "no authority public key found in store".to_string();
-			debug!(target: LOG_TARGET, "🥩 for block {:?} {}", block, msg);
-			metric_inc!(self.metrics, beefy_no_authority_found_in_store);
-			Err(Error::Keystore(msg))
-		} else {
-			Ok(())
-		}
-	}
-=======
->>>>>>> 81d447a8
 
 	/// Handle session changes by starting new voting round for mandatory blocks.
 	pub fn init_session_at(
@@ -798,13 +584,8 @@
 				metric_inc!(self.metrics, beefy_good_votes_processed);
 			},
 			VoteImportResult::Equivocation(proof) => {
-<<<<<<< HEAD
-				metric_inc!(self.base.metrics, beefy_equivocation_votes);
-				self.report_vote_equivocation(proof)?;
-=======
 				metric_inc!(self.metrics, beefy_equivocation_votes);
 				self.report_equivocation(proof)?;
->>>>>>> 81d447a8
 			},
 			VoteImportResult::Invalid => metric_inc!(self.metrics, beefy_invalid_votes),
 			VoteImportResult::Stale => metric_inc!(self.metrics, beefy_stale_votes),
@@ -1296,14 +1077,10 @@
 	use super::*;
 	use crate::{
 		communication::{
-<<<<<<< HEAD
 			fisherman::Fisherman,
-			notification::{BeefyBestBlockStream, BeefyVersionedFinalityProofStream},
-=======
 			gossip::GossipValidator,
 			notification::{BeefyBestBlockStream, BeefyVersionedFinalityProofStream},
 			request_response::outgoing_requests_engine::OnDemandJustificationsEngine,
->>>>>>> 81d447a8
 		},
 		tests::{
 			create_beefy_keystore, get_beefy_streams, make_beefy_ids, BeefyPeer, BeefyTestNet,
@@ -1322,16 +1099,11 @@
 		known_payloads,
 		known_payloads::MMR_ROOT_ID,
 		mmr::MmrRootProvider,
-<<<<<<< HEAD
 		test_utils::{
 			generate_fork_equivocation_proof_sc, generate_fork_equivocation_proof_vote,
 			generate_vote_equivocation_proof, Keyring,
 		},
-		ForkEquivocationProof, Payload, SignedCommitment,
-=======
-		test_utils::{generate_equivocation_proof, Keyring},
-		ConsensusLog, Payload, SignedCommitment,
->>>>>>> 81d447a8
+		ConsensusLog, ForkEquivocationProof, Payload, SignedCommitment,
 	};
 	use sp_runtime::traits::{Header as HeaderT, One};
 	use std::marker::PhantomData;
@@ -1449,20 +1221,10 @@
 			on_demand_justifications,
 		};
 		BeefyWorker {
-<<<<<<< HEAD
-			base: BeefyWorkerBase {
-				backend,
-				runtime: api,
-				key_store,
-				metrics,
-				_phantom: Default::default(),
-			},
-=======
 			backend,
 			runtime: api,
 			key_store: Some(keystore).into(),
 			metrics,
->>>>>>> 81d447a8
 			payload_provider,
 			sync: Arc::new(sync),
 			links,
@@ -1750,11 +1512,7 @@
 		assert_eq!(verify_validator_set::<Block>(&1, &validator_set, &worker.key_store), expected);
 
 		// worker has no keystore
-<<<<<<< HEAD
-		worker.base.key_store = Arc::new(None.into());
-=======
 		worker.key_store = None.into();
->>>>>>> 81d447a8
 		let expected_err = Err(Error::Keystore("no Keystore".into()));
 		assert_eq!(
 			verify_validator_set::<Block>(&1, &validator_set, &worker.key_store),
@@ -1910,18 +1668,8 @@
 		let api_alice = Arc::new(api_alice);
 
 		let mut net = BeefyTestNet::new(1);
-<<<<<<< HEAD
-		let worker = create_beefy_worker(
-			net.peer(0),
-			&keys[0],
-			1,
-			validator_set.clone(),
-			Some(api_alice.clone()),
-		);
-=======
 		let mut worker = create_beefy_worker(net.peer(0), &keys[0], 1, validator_set.clone());
 		worker.runtime = api_alice.clone();
->>>>>>> 81d447a8
 
 		// let there be a block with num = 1:
 		let _ = net.peer(0).push_blocks(1, false);
