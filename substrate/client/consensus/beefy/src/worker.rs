// This file is part of Substrate.

// Copyright (C) Parity Technologies (UK) Ltd.
// SPDX-License-Identifier: GPL-3.0-or-later WITH Classpath-exception-2.0

// This program is free software: you can redistribute it and/or modify
// it under the terms of the GNU General Public License as published by
// the Free Software Foundation, either version 3 of the License, or
// (at your option) any later version.

// This program is distributed in the hope that it will be useful,
// but WITHOUT ANY WARRANTY; without even the implied warranty of
// MERCHANTABILITY or FITNESS FOR A PARTICULAR PURPOSE. See the
// GNU General Public License for more details.

// You should have received a copy of the GNU General Public License
// along with this program. If not, see <https://www.gnu.org/licenses/>.

use crate::{
	communication::{
		gossip::{proofs_topic, votes_topic, GossipFilterCfg, GossipMessage},
		request_response::outgoing_requests_engine::ResponseInfo,
	},
	error::Error,
	find_authorities_change,
	fisherman::Fisherman,
	justification::BeefyVersionedFinalityProof,
	keystore::BeefyKeystore,
	metric_inc, metric_set,
	metrics::VoterMetrics,
	round::{Rounds, VoteImportResult},
	BeefyComms, BeefyVoterLinks, LOG_TARGET,
};
use codec::{Codec, Decode, DecodeAll, Encode};
use futures::{stream::Fuse, FutureExt, StreamExt};
use log::{debug, error, info, trace, warn};
use sc_client_api::{Backend, FinalityNotification, FinalityNotifications, HeaderBackend};
use sc_utils::notification::NotificationReceiver;
use sp_api::ProvideRuntimeApi;
use sp_arithmetic::traits::{AtLeast32Bit, Saturating};
use sp_consensus::SyncOracle;
use sp_consensus_beefy::{
<<<<<<< HEAD
	check_vote_equivocation_proof,
	ecdsa_crypto::{AuthorityId, Signature},
	BeefyApi, BeefyEquivocationProof, BeefySignatureHasher, Commitment, MmrRootHash,
	PayloadProvider, ValidatorSet, VersionedFinalityProof, VoteEquivocationProof, VoteMessage,
	BEEFY_ENGINE_ID,
=======
	ecdsa_crypto::{AuthorityId, Signature},
	BeefyApi, Commitment, DoubleVotingProof, PayloadProvider, ValidatorSet, VersionedFinalityProof,
	VoteMessage, BEEFY_ENGINE_ID,
>>>>>>> c973fe86
};
use sp_mmr_primitives::MmrApi;
use sp_runtime::{
	generic::BlockId,
	traits::{Block, Header, NumberFor, Zero},
	SaturatedConversion,
};
use std::{
	collections::{BTreeMap, VecDeque},
	fmt::Debug,
	sync::Arc,
};

/// Bound for the number of pending justifications - use 2400 - the max number
/// of justifications possible in a single session.
const MAX_BUFFERED_JUSTIFICATIONS: usize = 2400;

pub(crate) enum RoundAction {
	Drop,
	Process,
	Enqueue,
}

/// Responsible for the voting strategy.
/// It chooses which incoming votes to accept and which votes to generate.
/// Keeps track of voting seen for current and future rounds.
///
/// Note: this is part of `PersistedState` so any changes here should also bump
/// aux-db schema version.
#[derive(Debug, Decode, Encode, PartialEq)]
pub(crate) struct VoterOracle<B: Block> {
	/// Queue of known sessions. Keeps track of voting rounds (block numbers) within each session.
	///
	/// There are three voter states corresponding to three queue states:
	/// 1. voter uninitialized: queue empty,
	/// 2. up-to-date - all mandatory blocks leading up to current GRANDPA finalized: queue has ONE
	///    element, the 'current session' where `mandatory_done == true`,
	/// 3. lagging behind GRANDPA: queue has [1, N] elements, where all `mandatory_done == false`.
	///    In this state, every time a session gets its mandatory block BEEFY finalized, it's
	///    popped off the queue, eventually getting to state `2. up-to-date`.
	sessions: VecDeque<Rounds<B>>,
	/// Min delta in block numbers between two blocks, BEEFY should vote on.
	min_block_delta: u32,
	/// Best block we received a GRANDPA finality for.
	best_grandpa_block_header: <B as Block>::Header,
	/// Best block a BEEFY voting round has been concluded for.
	best_beefy_block: NumberFor<B>,
}

impl<B: Block> VoterOracle<B> {
	/// Verify provided `sessions` satisfies requirements, then build `VoterOracle`.
	pub fn checked_new(
		sessions: VecDeque<Rounds<B>>,
		min_block_delta: u32,
		grandpa_header: <B as Block>::Header,
		best_beefy: NumberFor<B>,
	) -> Option<Self> {
		let mut prev_start = Zero::zero();
		let mut prev_validator_id = None;
		// verifies the
		let mut validate = || -> bool {
			let best_grandpa = *grandpa_header.number();
			if sessions.is_empty() || best_beefy > best_grandpa {
				return false
			}
			for (idx, session) in sessions.iter().enumerate() {
				let start = session.session_start();
				if session.validators().is_empty() {
					return false
				}
				if start > best_grandpa || start <= prev_start {
					return false
				}
				#[cfg(not(test))]
				if let Some(prev_id) = prev_validator_id {
					if session.validator_set_id() <= prev_id {
						return false
					}
				}
				if idx != 0 && session.mandatory_done() {
					return false
				}
				prev_start = session.session_start();
				prev_validator_id = Some(session.validator_set_id());
			}
			true
		};
		if validate() {
			Some(VoterOracle {
				sessions,
				// Always target at least one block better than current best beefy.
				min_block_delta: min_block_delta.max(1),
				best_grandpa_block_header: grandpa_header,
				best_beefy_block: best_beefy,
			})
		} else {
			error!(
				target: LOG_TARGET,
				"🥩 Invalid sessions queue: {:?}; best-beefy {:?} best-grandpa-header {:?}.",
				sessions,
				best_beefy,
				grandpa_header
			);
			None
		}
	}

	// Return reference to rounds pertaining to first session in the queue.
	// Voting will always happen at the head of the queue.
	fn active_rounds(&self) -> Result<&Rounds<B>, Error> {
		self.sessions.front().ok_or(Error::UninitSession)
	}

	// Return mutable reference to rounds pertaining to first session in the queue.
	// Voting will always happen at the head of the queue.
	fn active_rounds_mut(&mut self) -> Result<&mut Rounds<B>, Error> {
		self.sessions.front_mut().ok_or(Error::UninitSession)
	}

	fn current_validator_set(&self) -> Result<&ValidatorSet<AuthorityId>, Error> {
		self.active_rounds().map(|r| r.validator_set())
	}

	// Prune the sessions queue to keep the Oracle in one of the expected three states.
	//
	// To be called on each BEEFY finality and on each new rounds/session addition.
	fn try_prune(&mut self) {
		if self.sessions.len() > 1 {
			// when there's multiple sessions, only keep the `!mandatory_done()` ones.
			self.sessions.retain(|s| !s.mandatory_done())
		}
	}

	/// Check if an observed session can be added to the Oracle.
	pub fn can_add_session(&self, session_start: NumberFor<B>) -> bool {
		let latest_known_session_start =
			self.sessions.back().map(|session| session.session_start());
		Some(session_start) > latest_known_session_start
	}

	/// Add new observed session to the Oracle.
	pub fn add_session(&mut self, rounds: Rounds<B>) {
		self.sessions.push_back(rounds);
		// Once we add a new session we can drop/prune previous session if it's been finalized.
		self.try_prune();
	}

	/// Finalize a particular block.
	pub fn finalize(&mut self, block: NumberFor<B>) -> Result<(), Error> {
		// Conclude voting round for this block.
		self.active_rounds_mut()?.conclude(block);
		// Prune any now "finalized" sessions from queue.
		self.try_prune();
		Ok(())
	}

	/// Return current pending mandatory block, if any, plus its active validator set.
	pub fn mandatory_pending(&self) -> Option<(NumberFor<B>, ValidatorSet<AuthorityId>)> {
		self.sessions.front().and_then(|round| {
			if round.mandatory_done() {
				None
			} else {
				Some((round.session_start(), round.validator_set().clone()))
			}
		})
	}

	/// Return `(A, B)` tuple representing inclusive [A, B] interval of votes to accept.
	pub fn accepted_interval(&self) -> Result<(NumberFor<B>, NumberFor<B>), Error> {
		let rounds = self.sessions.front().ok_or(Error::UninitSession)?;

		if rounds.mandatory_done() {
			// There's only one session active and its mandatory is done.
			// Accept any vote for a GRANDPA finalized block in a better round.
			Ok((
				rounds.session_start().max(self.best_beefy_block),
				(*self.best_grandpa_block_header.number()),
			))
		} else {
			// Current session has mandatory not done.
			// Only accept votes for the mandatory block in the front of queue.
			Ok((rounds.session_start(), rounds.session_start()))
		}
	}

	/// Utility function to quickly decide what to do for each round.
	pub fn triage_round(&self, round: NumberFor<B>) -> Result<RoundAction, Error> {
		let (start, end) = self.accepted_interval()?;
		if start <= round && round <= end {
			Ok(RoundAction::Process)
		} else if round > end {
			Ok(RoundAction::Enqueue)
		} else {
			Ok(RoundAction::Drop)
		}
	}

	/// Return `Some(number)` if we should be voting on block `number`,
	/// return `None` if there is no block we should vote on.
	pub fn voting_target(&self) -> Option<NumberFor<B>> {
		let rounds = self.sessions.front().or_else(|| {
			debug!(target: LOG_TARGET, "🥩 No voting round started");
			None
		})?;
		let best_grandpa = *self.best_grandpa_block_header.number();
		let best_beefy = self.best_beefy_block;

		// `target` is guaranteed > `best_beefy` since `min_block_delta` is at least `1`.
		let target =
			vote_target(best_grandpa, best_beefy, rounds.session_start(), self.min_block_delta);
		trace!(
			target: LOG_TARGET,
			"🥩 best beefy: #{:?}, best finalized: #{:?}, current_vote_target: {:?}",
			best_beefy,
			best_grandpa,
			target
		);
		target
	}
}

/// BEEFY voter state persisted in aux DB.
///
/// Note: Any changes here should also bump aux-db schema version.
#[derive(Debug, Decode, Encode, PartialEq)]
pub(crate) struct PersistedState<B: Block> {
	/// Best block we voted on.
	best_voted: NumberFor<B>,
	/// Chooses which incoming votes to accept and which votes to generate.
	/// Keeps track of voting seen for current and future rounds.
	voting_oracle: VoterOracle<B>,
	/// Pallet-beefy genesis block - block number when BEEFY consensus started for this chain.
	pallet_genesis: NumberFor<B>,
}

impl<B: Block> PersistedState<B> {
	pub fn checked_new(
		grandpa_header: <B as Block>::Header,
		best_beefy: NumberFor<B>,
		sessions: VecDeque<Rounds<B>>,
		min_block_delta: u32,
		pallet_genesis: NumberFor<B>,
	) -> Option<Self> {
		VoterOracle::checked_new(sessions, min_block_delta, grandpa_header, best_beefy).map(
			|voting_oracle| PersistedState {
				best_voted: Zero::zero(),
				voting_oracle,
				pallet_genesis,
			},
		)
	}

	pub fn pallet_genesis(&self) -> NumberFor<B> {
		self.pallet_genesis
	}

	pub(crate) fn set_min_block_delta(&mut self, min_block_delta: u32) {
		self.voting_oracle.min_block_delta = min_block_delta.max(1);
	}

	pub fn best_beefy(&self) -> NumberFor<B> {
		self.voting_oracle.best_beefy_block
	}

	pub(crate) fn set_best_beefy(&mut self, best_beefy: NumberFor<B>) {
		self.voting_oracle.best_beefy_block = best_beefy;
	}

	pub(crate) fn set_best_grandpa(&mut self, best_grandpa: <B as Block>::Header) {
		self.voting_oracle.best_grandpa_block_header = best_grandpa;
	}

	pub fn voting_oracle(&self) -> &VoterOracle<B> {
		&self.voting_oracle
	}

	pub(crate) fn gossip_filter_config(&self) -> Result<GossipFilterCfg<B>, Error> {
		let (start, end) = self.voting_oracle.accepted_interval()?;
		let validator_set = self.voting_oracle.current_validator_set()?;
		Ok(GossipFilterCfg { start, end, validator_set })
	}

	/// Handle session changes by starting new voting round for mandatory blocks.
	pub fn init_session_at(
		&mut self,
		new_session_start: NumberFor<B>,
		validator_set: ValidatorSet<AuthorityId>,
		key_store: &BeefyKeystore<AuthorityId>,
		metrics: &Option<VoterMetrics>,
		is_authority: bool,
	) {
		debug!(target: LOG_TARGET, "🥩 New active validator set: {:?}", validator_set);

		// BEEFY should finalize a mandatory block during each session.
		if let Ok(active_session) = self.voting_oracle.active_rounds() {
			if !active_session.mandatory_done() {
				debug!(
					target: LOG_TARGET,
					"🥩 New session {} while active session {} is still lagging.",
					validator_set.id(),
					active_session.validator_set_id(),
				);
				metric_inc!(metrics, beefy_lagging_sessions);
			}
		}

		// verify we have some BEEFY key available in keystore when role is authority.
		if is_authority && key_store.public_keys().map_or(false, |k| k.is_empty()) {
			error!(
				target: LOG_TARGET,
				"🥩 for session starting at block {:?} no BEEFY authority key found in store, \
				you must generate valid session keys \
				(https://wiki.polkadot.network/docs/maintain-guides-how-to-validate-polkadot#generating-the-session-keys)",
				new_session_start,
			);
			metric_inc!(metrics, beefy_no_authority_found_in_store);
		}

		let id = validator_set.id();
		self.voting_oracle.add_session(Rounds::new(new_session_start, validator_set));
		metric_set!(metrics, beefy_validator_set_id, id);
		info!(
			target: LOG_TARGET,
			"🥩 New Rounds for validator set id: {:?} with session_start {:?}",
			id,
			new_session_start
		);
	}
}

/// A BEEFY worker/voter that follows the BEEFY protocol
pub(crate) struct BeefyWorker<B: Block, BE, P, RuntimeApi, S, N> {
	// utilities
	pub backend: Arc<BE>,
	pub runtime: Arc<RuntimeApi>,
	pub key_store: Arc<BeefyKeystore<AuthorityId>>,
	pub payload_provider: P,
	pub sync: Arc<S>,
	pub fisherman: Arc<Fisherman<B, BE, RuntimeApi>>,

	// communication (created once, but returned and reused if worker is restarted/reinitialized)
	pub comms: BeefyComms<B, N, BE, P, RuntimeApi>,

	// channels
	/// Links between the block importer, the background voter and the RPC layer.
	pub links: BeefyVoterLinks<B>,

	// voter state
	/// Buffer holding justifications for future processing.
	pub pending_justifications: BTreeMap<NumberFor<B>, BeefyVersionedFinalityProof<B>>,
	/// Persisted voter state.
	pub persisted_state: PersistedState<B>,
	/// BEEFY voter metrics
	pub metrics: Option<VoterMetrics>,
	/// Node runs under "Authority" role.
	pub is_authority: bool,
}

impl<B, BE, P, R, S, N> BeefyWorker<B, BE, P, R, S, N>
where
	B: Block + Codec,
	BE: Backend<B>,
	P: PayloadProvider<B>,
	S: SyncOracle,
	R: ProvideRuntimeApi<B>,
	R::Api: BeefyApi<B, AuthorityId, MmrRootHash> + MmrApi<B, MmrRootHash, NumberFor<B>>,
{
	fn best_grandpa_block(&self) -> NumberFor<B> {
		*self.persisted_state.voting_oracle.best_grandpa_block_header.number()
	}

	fn voting_oracle(&self) -> &VoterOracle<B> {
		&self.persisted_state.voting_oracle
	}

	#[cfg(test)]
	fn active_rounds(&mut self) -> Result<&Rounds<B>, Error> {
		self.persisted_state.voting_oracle.active_rounds()
	}

	/// Handle session changes by starting new voting round for mandatory blocks.
	fn init_session_at(
		&mut self,
		validator_set: ValidatorSet<AuthorityId>,
		new_session_start: NumberFor<B>,
	) {
		self.persisted_state.init_session_at(
			new_session_start,
			validator_set,
			&self.key_store,
			&self.metrics,
			self.is_authority,
		);
	}

	fn handle_finality_notification(
		&mut self,
		notification: &FinalityNotification<B>,
	) -> Result<(), Error> {
		let header = &notification.header;
		debug!(
			target: LOG_TARGET,
			"🥩 Finality notification: header(number {:?}, hash {:?}) tree_route {:?}",
			header.number(),
			header.hash(),
			notification.tree_route,
		);

		self.runtime
			.runtime_api()
			.beefy_genesis(header.hash())
			.ok()
			.flatten()
			.filter(|genesis| *genesis == self.persisted_state.pallet_genesis)
			.ok_or(Error::ConsensusReset)?;

		let mut new_session_added = false;
		if *header.number() > self.best_grandpa_block() {
			// update best GRANDPA finalized block we have seen
			self.persisted_state.set_best_grandpa(header.clone());

			// Check all (newly) finalized blocks for new session(s).
			let backend = self.backend.clone();
			for header in notification
				.tree_route
				.iter()
				.map(|hash| {
					backend
						.blockchain()
						.expect_header(*hash)
						.expect("just finalized block should be available; qed.")
				})
				.chain(std::iter::once(header.clone()))
			{
				if let Some(new_validator_set) = find_authorities_change::<B>(&header) {
					self.init_session_at(new_validator_set, *header.number());
					new_session_added = true;
				}
			}

			if new_session_added {
				crate::aux_schema::write_voter_state(&*self.backend, &self.persisted_state)
					.map_err(|e| Error::Backend(e.to_string()))?;
			}

			// Update gossip validator votes filter.
			if let Err(e) = self
				.persisted_state
				.gossip_filter_config()
				.map(|filter| self.comms.gossip_validator.update_filter(filter))
			{
				error!(target: LOG_TARGET, "🥩 Voter error: {:?}", e);
			}
		}

		Ok(())
	}

	/// Based on [VoterOracle] this vote is either processed here or discarded.
	fn triage_incoming_vote(
		&mut self,
		vote: VoteMessage<NumberFor<B>, AuthorityId, Signature>,
	) -> Result<(), Error> {
		let block_num = vote.commitment.block_number;
		match self.voting_oracle().triage_round(block_num)? {
			RoundAction::Process =>
				if let Some(finality_proof) = self.handle_vote(vote)? {
					let gossip_proof = GossipMessage::<B>::FinalityProof(finality_proof);
					let encoded_proof = gossip_proof.encode();
					self.comms.gossip_engine.gossip_message(
						proofs_topic::<B>(),
						encoded_proof,
						true,
					);
				},
			RoundAction::Drop => metric_inc!(self.metrics, beefy_stale_votes),
			RoundAction::Enqueue => error!(target: LOG_TARGET, "🥩 unexpected vote: {:?}.", vote),
		};
		Ok(())
	}

	/// Based on [VoterOracle] this justification is either processed here or enqueued for later.
	///
	/// Expects `justification` to be valid.
	fn triage_incoming_justif(
		&mut self,
		justification: BeefyVersionedFinalityProof<B>,
	) -> Result<(), Error> {
		let signed_commitment = match justification {
			VersionedFinalityProof::V1(ref sc) => sc,
		};
		let block_num = signed_commitment.commitment.block_number;
		match self.voting_oracle().triage_round(block_num)? {
			RoundAction::Process => {
				debug!(target: LOG_TARGET, "🥩 Process justification for round: {:?}.", block_num);
				metric_inc!(self.metrics, beefy_imported_justifications);
				self.finalize(justification)?
			},
			RoundAction::Enqueue => {
				debug!(target: LOG_TARGET, "🥩 Buffer justification for round: {:?}.", block_num);
				if self.pending_justifications.len() < MAX_BUFFERED_JUSTIFICATIONS {
					self.pending_justifications.entry(block_num).or_insert(justification);
					metric_inc!(self.metrics, beefy_buffered_justifications);
				} else {
					metric_inc!(self.metrics, beefy_buffered_justifications_dropped);
					warn!(
						target: LOG_TARGET,
						"🥩 Buffer justification dropped for round: {:?}.", block_num
					);
				}
			},
			RoundAction::Drop => metric_inc!(self.metrics, beefy_stale_justifications),
		};
		Ok(())
	}

	fn handle_vote(
		&mut self,
		vote: VoteMessage<NumberFor<B>, AuthorityId, Signature>,
	) -> Result<Option<BeefyVersionedFinalityProof<B>>, Error> {
		let rounds = self.persisted_state.voting_oracle.active_rounds_mut()?;

		let block_number = vote.commitment.block_number;
		match rounds.add_vote(vote) {
			VoteImportResult::RoundConcluded(signed_commitment) => {
				let finality_proof = VersionedFinalityProof::V1(signed_commitment);
				debug!(
					target: LOG_TARGET,
					"🥩 Round #{} concluded, finality_proof: {:?}.", block_number, finality_proof
				);
				// We created the `finality_proof` and know it to be valid.
				// New state is persisted after finalization.
				self.finalize(finality_proof.clone())?;
				metric_inc!(self.metrics, beefy_good_votes_processed);
				return Ok(Some(finality_proof))
			},
			VoteImportResult::Ok => {
				// Persist state after handling mandatory block vote.
				if self
					.voting_oracle()
					.mandatory_pending()
					.map(|(mandatory_num, _)| mandatory_num == block_number)
					.unwrap_or(false)
				{
					crate::aux_schema::write_voter_state(&*self.backend, &self.persisted_state)
						.map_err(|e| Error::Backend(e.to_string()))?;
				}
				metric_inc!(self.metrics, beefy_good_votes_processed);
			},
			VoteImportResult::DoubleVoting(proof) => {
				metric_inc!(self.metrics, beefy_equivocation_votes);
<<<<<<< HEAD
				self.report_vote_equivocation(proof)?;
=======
				self.report_double_voting(proof)?;
>>>>>>> c973fe86
			},
			VoteImportResult::Invalid => metric_inc!(self.metrics, beefy_invalid_votes),
			VoteImportResult::Stale => metric_inc!(self.metrics, beefy_stale_votes),
		};
		Ok(None)
	}

	/// Provide BEEFY finality for block based on `finality_proof`:
	/// 1. Prune now-irrelevant past sessions from the oracle,
	/// 2. Set BEEFY best block,
	/// 3. Persist voter state,
	/// 4. Send best block hash and `finality_proof` to RPC worker.
	///
	/// Expects `finality proof` to be valid and for a block > current-best-beefy.
	fn finalize(&mut self, finality_proof: BeefyVersionedFinalityProof<B>) -> Result<(), Error> {
		let block_num = match finality_proof {
			VersionedFinalityProof::V1(ref sc) => sc.commitment.block_number,
		};

		if block_num <= self.persisted_state.voting_oracle.best_beefy_block {
			// we've already finalized this round before, short-circuit.
			return Ok(())
		}

		// Finalize inner round and update voting_oracle state.
		self.persisted_state.voting_oracle.finalize(block_num)?;

		// Set new best BEEFY block number.
		self.persisted_state.set_best_beefy(block_num);
		crate::aux_schema::write_voter_state(&*self.backend, &self.persisted_state)
			.map_err(|e| Error::Backend(e.to_string()))?;

		metric_set!(self.metrics, beefy_best_block, block_num);

		self.comms.on_demand_justifications.cancel_requests_older_than(block_num);

		if let Err(e) = self
			.backend
			.blockchain()
			.expect_block_hash_from_id(&BlockId::Number(block_num))
			.and_then(|hash| {
				self.links
					.to_rpc_best_block_sender
					.notify(|| Ok::<_, ()>(hash))
					.expect("forwards closure result; the closure always returns Ok; qed.");

				self.backend
					.append_justification(hash, (BEEFY_ENGINE_ID, finality_proof.encode()))
			}) {
			debug!(
				target: LOG_TARGET,
				"🥩 Error {:?} on appending justification: {:?}", e, finality_proof
			);
		}

		self.links
			.to_rpc_justif_sender
			.notify(|| Ok::<_, ()>(finality_proof))
			.expect("forwards closure result; the closure always returns Ok; qed.");

		// Update gossip validator votes filter.
		self.persisted_state
			.gossip_filter_config()
			.map(|filter| self.comms.gossip_validator.update_filter(filter))?;
		Ok(())
	}

	/// Handle previously buffered justifications, that now land in the voting interval.
	fn try_pending_justifications(&mut self) -> Result<(), Error> {
		// Interval of blocks for which we can process justifications and votes right now.
		let (start, end) = self.voting_oracle().accepted_interval()?;
		// Process pending justifications.
		if !self.pending_justifications.is_empty() {
			// These are still pending.
			let still_pending =
				self.pending_justifications.split_off(&end.saturating_add(1u32.into()));
			// These can be processed.
			let justifs_to_process = self.pending_justifications.split_off(&start);
			// The rest can be dropped.
			self.pending_justifications = still_pending;

			for (num, justification) in justifs_to_process.into_iter() {
				debug!(target: LOG_TARGET, "🥩 Handle buffered justification for: {:?}.", num);
				metric_inc!(self.metrics, beefy_imported_justifications);
				if let Err(err) = self.finalize(justification) {
					error!(target: LOG_TARGET, "🥩 Error finalizing block: {}", err);
				}
			}
			metric_set!(
				self.metrics,
				beefy_buffered_justifications,
				self.pending_justifications.len()
			);
		}
		Ok(())
	}

	/// Decide if should vote, then vote.. or don't..
	fn try_to_vote(&mut self) -> Result<(), Error> {
		// Vote if there's now a new vote target.
		if let Some(target) = self.voting_oracle().voting_target() {
			metric_set!(self.metrics, beefy_should_vote_on, target);
			if target > self.persisted_state.best_voted {
				self.do_vote(target)?;
			}
		}
		Ok(())
	}

	/// Create and gossip Signed Commitment for block number `target_number`.
	///
	/// Also handle this self vote by calling `self.handle_vote()` for it.
	fn do_vote(&mut self, target_number: NumberFor<B>) -> Result<(), Error> {
		debug!(target: LOG_TARGET, "🥩 Try voting on {}", target_number);

		// Most of the time we get here, `target` is actually `best_grandpa`,
		// avoid getting header from backend in that case.
		let target_header = if target_number == self.best_grandpa_block() {
			self.persisted_state.voting_oracle.best_grandpa_block_header.clone()
		} else {
			let hash = self
				.backend
				.blockchain()
				.expect_block_hash_from_id(&BlockId::Number(target_number))
				.map_err(|err| {
					let err_msg = format!(
						"Couldn't get hash for block #{:?} (error: {:?}), skipping vote..",
						target_number, err
					);
					Error::Backend(err_msg)
				})?;

			self.backend.blockchain().expect_header(hash).map_err(|err| {
				let err_msg = format!(
					"Couldn't get header for block #{:?} ({:?}) (error: {:?}), skipping vote..",
					target_number, hash, err
				);
				Error::Backend(err_msg)
			})?
		};
		let target_hash = target_header.hash();

		let payload = if let Some(hash) = self.payload_provider.payload(&target_header) {
			hash
		} else {
			warn!(target: LOG_TARGET, "🥩 No MMR root digest found for: {:?}", target_hash);
			return Ok(())
		};

		let rounds = self.persisted_state.voting_oracle.active_rounds_mut()?;
		let (validators, validator_set_id) = (rounds.validators(), rounds.validator_set_id());

		let authority_id = if let Some(id) = self.key_store.authority_id(validators) {
			debug!(target: LOG_TARGET, "🥩 Local authority id: {:?}", id);
			id
		} else {
			debug!(
				target: LOG_TARGET,
				"🥩 Missing validator id - can't vote for: {:?}", target_hash
			);
			return Ok(())
		};

		let commitment = Commitment { payload, block_number: target_number, validator_set_id };
		let encoded_commitment = commitment.encode();

		let signature = match self.key_store.sign(&authority_id, &encoded_commitment) {
			Ok(sig) => sig,
			Err(err) => {
				warn!(target: LOG_TARGET, "🥩 Error signing commitment: {:?}", err);
				return Ok(())
			},
		};

		trace!(
			target: LOG_TARGET,
			"🥩 Produced signature using {:?}, is_valid: {:?}",
			authority_id,
			BeefyKeystore::verify(&authority_id, &signature, &encoded_commitment)
		);

		let vote = VoteMessage { commitment, id: authority_id, signature };
		if let Some(finality_proof) = self.handle_vote(vote.clone()).map_err(|err| {
			error!(target: LOG_TARGET, "🥩 Error handling self vote: {}", err);
			err
		})? {
			let encoded_proof = GossipMessage::<B>::FinalityProof(finality_proof).encode();
			self.comms
				.gossip_engine
				.gossip_message(proofs_topic::<B>(), encoded_proof, true);
		} else {
			metric_inc!(self.metrics, beefy_votes_sent);
			debug!(target: LOG_TARGET, "🥩 Sent vote message: {:?}", vote);
			let encoded_vote = GossipMessage::<B>::Vote(vote).encode();
			self.comms.gossip_engine.gossip_message(votes_topic::<B>(), encoded_vote, false);
		}

		// Persist state after vote to avoid double voting in case of voter restarts.
		self.persisted_state.best_voted = target_number;
		metric_set!(self.metrics, beefy_best_voted, target_number);
		crate::aux_schema::write_voter_state(&*self.backend, &self.persisted_state)
			.map_err(|e| Error::Backend(e.to_string()))
	}

	fn process_new_state(&mut self) {
		// Handle pending justifications and/or votes for now GRANDPA finalized blocks.
		if let Err(err) = self.try_pending_justifications() {
			debug!(target: LOG_TARGET, "🥩 {}", err);
		}

		// Don't bother voting or requesting justifications during major sync.
		if !self.sync.is_major_syncing() {
			// There were external events, 'state' is changed, author a vote if needed/possible.
			if let Err(err) = self.try_to_vote() {
				debug!(target: LOG_TARGET, "🥩 {}", err);
			}
			// If the current target is a mandatory block,
			// make sure there's also an on-demand justification request out for it.
			if let Some((block, active)) = self.voting_oracle().mandatory_pending() {
				// This only starts new request if there isn't already an active one.
				self.comms.on_demand_justifications.request(block, active);
			}
		}
	}

	/// Main loop for BEEFY worker.
	///
	/// Run the main async loop which is driven by finality notifications and gossiped votes.
	/// Should never end, returns `Error` otherwise.
	pub(crate) async fn run(
		mut self,
		block_import_justif: &mut Fuse<NotificationReceiver<BeefyVersionedFinalityProof<B>>>,
		finality_notifications: &mut Fuse<FinalityNotifications<B>>,
	) -> (Error, BeefyComms<B, N, BE, P, R>) {
		info!(
			target: LOG_TARGET,
			"🥩 run BEEFY worker, best grandpa: #{:?}.",
			self.best_grandpa_block()
		);

		let mut votes = Box::pin(
			self.comms
				.gossip_engine
				.messages_for(votes_topic::<B>())
				.filter_map(|notification| async move {
					let vote = GossipMessage::<B>::decode_all(&mut &notification.message[..])
						.ok()
						.and_then(|message| message.unwrap_vote());
					trace!(target: LOG_TARGET, "🥩 Got vote message: {:?}", vote);
					vote
				})
				.fuse(),
		);
		let mut gossip_proofs = Box::pin(
			self.comms
				.gossip_engine
				.messages_for(proofs_topic::<B>())
				.filter_map(|notification| async move {
					let proof = GossipMessage::<B>::decode_all(&mut &notification.message[..])
						.ok()
						.and_then(|message| message.unwrap_finality_proof());
					trace!(target: LOG_TARGET, "🥩 Got gossip proof message: {:?}", proof);
					proof
				})
				.fuse(),
		);

		self.process_new_state();
		let error = loop {
			// Mutable reference used to drive the gossip engine.
			let mut gossip_engine = &mut self.comms.gossip_engine;

			// Wait for, and handle external events.
			// The branches below only change 'state', actual voting happens afterwards,
			// based on the new resulting 'state'.
			futures::select_biased! {
				// Use `select_biased!` to prioritize order below.
				// Process finality notifications first since these drive the voter.
				notification = finality_notifications.next() => {
					if let Some(notif) = notification {
						if let Err(err) = self.handle_finality_notification(&notif) {
							break err;
						}
					} else {
						break Error::FinalityStreamTerminated;
					}
				},
				// Make sure to pump gossip engine.
				_ = gossip_engine => {
					break Error::GossipEngineTerminated;
				},
				// Process incoming justifications as these can make some in-flight votes obsolete.
				response_info = self.comms.on_demand_justifications.next().fuse() => {
					match response_info {
						ResponseInfo::ValidProof(justif, peer_report) => {
							if let Err(err) = self.triage_incoming_justif(justif) {
								debug!(target: LOG_TARGET, "🥩 {}", err);
							}
							self.comms.gossip_engine.report(peer_report.who, peer_report.cost_benefit);
						},
						ResponseInfo::PeerReport(peer_report) => {
							self.comms.gossip_engine.report(peer_report.who, peer_report.cost_benefit);
						},
						ResponseInfo::Pending => {},
					}
				},
				justif = block_import_justif.next() => {
					if let Some(justif) = justif {
						// Block import justifications have already been verified to be valid
						// by `BeefyBlockImport`.
						if let Err(err) = self.triage_incoming_justif(justif) {
							debug!(target: LOG_TARGET, "🥩 {}", err);
						}
					} else {
						break Error::BlockImportStreamTerminated;
					}
				},
				justif = gossip_proofs.next() => {
					if let Some(justif) = justif {
						// Gossiped justifications have already been verified by `GossipValidator`.
						if let Err(err) = self.triage_incoming_justif(justif) {
							debug!(target: LOG_TARGET, "🥩 {}", err);
						}
					} else {
						break Error::FinalityProofGossipStreamTerminated;
					}
				},
				// Finally process incoming votes.
				vote = votes.next() => {
					if let Some(vote) = vote {
						// Votes have already been verified to be valid by the gossip validator.
						if let Err(err) = self.triage_incoming_vote(vote) {
							debug!(target: LOG_TARGET, "🥩 {}", err);
						}
					} else {
						break Error::VotesGossipStreamTerminated;
					}
				},
			}

			// Act on changed 'state'.
			self.process_new_state();
		};

		// return error _and_ `comms` that can be reused
		(error, self.comms)
	}

<<<<<<< HEAD
	/// Report the given equivocation to the BEEFY runtime module. This method
	/// generates a session membership proof of the offender and then submits an
	/// extrinsic to report the equivocation. In particular, the session membership
	/// proof must be generated at the block at which the given set was active which
	/// isn't necessarily the best block if there are pending authority set changes.
	pub(crate) fn report_vote_equivocation(
		&self,
		proof: VoteEquivocationProof<NumberFor<B>, AuthorityId, Signature>,
	) -> Result<(), Error> {
		let rounds = self.persisted_state.voting_oracle.active_rounds()?;
		let (validators, validator_set_id) = (rounds.validators(), rounds.validator_set_id());
		let offender_id = proof.offender_id().clone();

		if !check_vote_equivocation_proof::<_, _, BeefySignatureHasher>(&proof) {
			debug!(target: LOG_TARGET, "🥩 Skip report for bad equivocation {:?}", proof);
			return Ok(())
		} else if let Some(local_id) = self.key_store.authority_id(validators) {
			if offender_id == local_id {
				warn!(target: LOG_TARGET, "🥩 Skip equivocation report for own equivocation");
				return Ok(())
			}
		}

		let number = *proof.round_number();
		let hash = self
			.backend
			.blockchain()
			.expect_block_hash_from_id(&BlockId::Number(number))
			.map_err(|err| {
				let err_msg = format!(
					"Couldn't get hash for block #{:?} (error: {:?}), skipping report for equivocation",
					number, err
				);
				Error::Backend(err_msg)
			})?;
		let runtime_api = self.runtime.runtime_api();
		// generate key ownership proof at that block
		let key_owner_proof = match runtime_api
			.generate_key_ownership_proof(hash, validator_set_id, offender_id)
			.map_err(Error::RuntimeApi)?
		{
			Some(proof) => proof,
			None => {
				debug!(
					target: LOG_TARGET,
					"🥩 Equivocation offender not part of the authority set."
				);
				return Ok(())
			},
		};

		// submit equivocation report at **best** block
		let best_block_hash = self.backend.blockchain().info().best_hash;
		runtime_api
			.submit_report_vote_equivocation_unsigned_extrinsic(
				best_block_hash,
				proof,
				key_owner_proof,
			)
			.map_err(Error::RuntimeApi)?;

		Ok(())
=======
	/// Report the given equivocation to the BEEFY runtime module.
	fn report_double_voting(
		&self,
		proof: DoubleVotingProof<NumberFor<B>, AuthorityId, Signature>,
	) -> Result<(), Error> {
		let rounds = self.persisted_state.voting_oracle.active_rounds()?;
		self.fisherman.report_double_voting(proof, rounds)
>>>>>>> c973fe86
	}
}

/// Calculate next block number to vote on.
///
/// Return `None` if there is no votable target yet.
fn vote_target<N>(best_grandpa: N, best_beefy: N, session_start: N, min_delta: u32) -> Option<N>
where
	N: AtLeast32Bit + Copy + Debug,
{
	// if the mandatory block (session_start) does not have a beefy justification yet,
	// we vote on it
	let target = if best_beefy < session_start {
		debug!(target: LOG_TARGET, "🥩 vote target - mandatory block: #{:?}", session_start);
		session_start
	} else {
		let diff = best_grandpa.saturating_sub(best_beefy) + 1u32.into();
		let diff = diff.saturated_into::<u32>() / 2;
		let target = best_beefy + min_delta.max(diff.next_power_of_two()).into();
		trace!(
			target: LOG_TARGET,
			"🥩 vote target - diff: {:?}, next_power_of_two: {:?}, target block: #{:?}",
			diff,
			diff.next_power_of_two(),
			target,
		);

		target
	};

	// Don't vote for targets until they've been finalized
	// (`target` can be > `best_grandpa` when `min_delta` is big enough).
	if target > best_grandpa {
		None
	} else {
		Some(target)
	}
}

#[cfg(test)]
pub(crate) mod tests {
	use super::*;
	use crate::{
		communication::{
			fisherman::Fisherman,
			gossip::{tests::TestNetwork, GossipValidator},
			notification::{BeefyBestBlockStream, BeefyVersionedFinalityProofStream},
			request_response::outgoing_requests_engine::OnDemandJustificationsEngine,
		},
		tests::{
			create_beefy_keystore, get_beefy_streams, make_beefy_ids, BeefyPeer, BeefyTestNet,
			TestApi,
		},
		BeefyRPCLinks, KnownPeers,
	};
	use futures::{future::poll_fn, task::Poll};
	use parking_lot::Mutex;
	use sc_client_api::{Backend as BackendT, HeaderBackend};
	use sc_network_gossip::GossipEngine;
	use sc_network_sync::SyncingService;
	use sc_network_test::TestNetFactory;
	use sp_blockchain::Backend as BlockchainBackendT;
	use sp_consensus_beefy::{
		known_payloads,
		known_payloads::MMR_ROOT_ID,
		mmr::MmrRootProvider,
		test_utils::{
			generate_fork_equivocation_proof_sc, generate_fork_equivocation_proof_vote,
			generate_vote_equivocation_proof, Keyring,
		},
		ConsensusLog, ForkEquivocationProof, KnownSignature, Payload, SignedCommitment,
	};
	use sp_runtime::traits::{Header as HeaderT, One};
	use std::marker::PhantomData;
	use substrate_test_runtime_client::{
		runtime::{Block, Digest, DigestItem, Header},
		Backend,
	};

	impl<B: super::Block> PersistedState<B> {
		pub fn active_round(&self) -> Result<&Rounds<B>, Error> {
			self.voting_oracle.active_rounds()
		}

		pub fn best_grandpa_number(&self) -> NumberFor<B> {
			*self.voting_oracle.best_grandpa_block_header.number()
		}
	}

	impl<B: super::Block> VoterOracle<B> {
		pub fn sessions(&self) -> &VecDeque<Rounds<B>> {
			&self.sessions
		}
	}

	fn create_beefy_worker(
		peer: &mut BeefyPeer,
		key: &Keyring<AuthorityId>,
		min_block_delta: u32,
		genesis_validator_set: ValidatorSet<AuthorityId>,
		runtime_api: Option<Arc<TestApi>>,
	) -> BeefyWorker<
		Block,
		Backend,
		MmrRootProvider<Block, TestApi>,
		TestApi,
		Arc<SyncingService<Block>>,
		TestNetwork,
	> {
		let key_store: Arc<BeefyKeystore<AuthorityId>> =
			Arc::new(Some(create_beefy_keystore(key)).into());

		let (to_rpc_justif_sender, from_voter_justif_stream) =
			BeefyVersionedFinalityProofStream::<Block>::channel();
		let (to_rpc_best_block_sender, from_voter_best_beefy_stream) =
			BeefyBestBlockStream::<Block>::channel();
		let (_, from_block_import_justif_stream) =
			BeefyVersionedFinalityProofStream::<Block>::channel();

		let beefy_rpc_links =
			BeefyRPCLinks { from_voter_justif_stream, from_voter_best_beefy_stream };
		*peer.data.beefy_rpc_links.lock() = Some(beefy_rpc_links);

		let links = BeefyVoterLinks {
			from_block_import_justif_stream,
			to_rpc_justif_sender,
			to_rpc_best_block_sender,
		};

		let backend = peer.client().as_backend();
		let beefy_genesis = 1;
		let api = runtime_api
			.unwrap_or_else(|| Arc::new(TestApi::with_validator_set(&genesis_validator_set)));
		let network = peer.network_service().clone();
		let sync = peer.sync_service().clone();
		let payload_provider = MmrRootProvider::new(api.clone());
		let fisherman = Fisherman {
			backend: backend.clone(),
			runtime: api.clone(),
			key_store: key_store.clone(),
			payload_provider: payload_provider.clone(),
			_phantom: PhantomData,
		};
		let notification_service = peer
			.take_notification_service(&crate::tests::beefy_gossip_proto_name())
			.unwrap();
		let known_peers = Arc::new(Mutex::new(KnownPeers::new()));
		let gossip_validator =
			GossipValidator::new(known_peers.clone(), Arc::new(TestNetwork::new().0), fisherman);
		let gossip_validator = Arc::new(gossip_validator);
		let gossip_engine = GossipEngine::new(
			network.clone(),
			sync.clone(),
			notification_service,
			"/beefy/1",
			gossip_validator.clone(),
			None,
		);
		let metrics = None;
		let on_demand_justifications = OnDemandJustificationsEngine::new(
			network.clone(),
			"/beefy/justifs/1".into(),
			known_peers,
			None,
		);
		// If chain's still at genesis, push 1 block to start first session.
		if backend.blockchain().info().best_hash == backend.blockchain().info().genesis_hash {
			let hashes = peer.push_blocks(1, false);
			backend.finalize_block(hashes[0], None).unwrap();
		}
		let first_header = backend
			.blockchain()
			.expect_header(backend.blockchain().info().best_hash)
			.unwrap();
		let persisted_state = PersistedState::checked_new(
			first_header,
			Zero::zero(),
			vec![Rounds::new(One::one(), genesis_validator_set)].into(),
			min_block_delta,
			beefy_genesis,
		)
		.unwrap();
		let payload_provider = MmrRootProvider::new(api.clone());
		let comms = BeefyComms { gossip_engine, gossip_validator, on_demand_justifications };
		let key_store: Arc<BeefyKeystore<AuthorityId>> = Arc::new(Some(keystore).into());
		BeefyWorker {
<<<<<<< HEAD
			backend,
			runtime: api,
			key_store: key_store.into(),
=======
			backend: backend.clone(),
			runtime: api.clone(),
			key_store: key_store.clone(),
>>>>>>> c973fe86
			metrics,
			payload_provider,
			sync: Arc::new(sync),
			fisherman: Arc::new(Fisherman::new(backend, api, key_store)),
			links,
			comms,
			pending_justifications: BTreeMap::new(),
			persisted_state,
			is_authority: true,
		}
	}

	#[test]
	fn vote_on_min_block_delta() {
		let t = vote_target(1u32, 1, 1, 4);
		assert_eq!(None, t);
		let t = vote_target(2u32, 1, 1, 4);
		assert_eq!(None, t);
		let t = vote_target(4u32, 2, 1, 4);
		assert_eq!(None, t);
		let t = vote_target(6u32, 2, 1, 4);
		assert_eq!(Some(6), t);

		let t = vote_target(9u32, 4, 1, 4);
		assert_eq!(Some(8), t);

		let t = vote_target(10u32, 10, 1, 8);
		assert_eq!(None, t);
		let t = vote_target(12u32, 10, 1, 8);
		assert_eq!(None, t);
		let t = vote_target(18u32, 10, 1, 8);
		assert_eq!(Some(18), t);
	}

	#[test]
	fn vote_on_power_of_two() {
		let t = vote_target(1008u32, 1000, 1, 4);
		assert_eq!(Some(1004), t);

		let t = vote_target(1016u32, 1000, 1, 4);
		assert_eq!(Some(1008), t);

		let t = vote_target(1032u32, 1000, 1, 4);
		assert_eq!(Some(1016), t);

		let t = vote_target(1064u32, 1000, 1, 4);
		assert_eq!(Some(1032), t);

		let t = vote_target(1128u32, 1000, 1, 4);
		assert_eq!(Some(1064), t);

		let t = vote_target(1256u32, 1000, 1, 4);
		assert_eq!(Some(1128), t);

		let t = vote_target(1512u32, 1000, 1, 4);
		assert_eq!(Some(1256), t);

		let t = vote_target(1024u32, 1, 1, 4);
		assert_eq!(Some(513), t);
	}

	#[test]
	fn vote_on_target_block() {
		let t = vote_target(1008u32, 1002, 1, 4);
		assert_eq!(Some(1006), t);
		let t = vote_target(1010u32, 1002, 1, 4);
		assert_eq!(Some(1006), t);

		let t = vote_target(1016u32, 1006, 1, 4);
		assert_eq!(Some(1014), t);
		let t = vote_target(1022u32, 1006, 1, 4);
		assert_eq!(Some(1014), t);

		let t = vote_target(1032u32, 1012, 1, 4);
		assert_eq!(Some(1028), t);
		let t = vote_target(1044u32, 1012, 1, 4);
		assert_eq!(Some(1028), t);

		let t = vote_target(1064u32, 1014, 1, 4);
		assert_eq!(Some(1046), t);
		let t = vote_target(1078u32, 1014, 1, 4);
		assert_eq!(Some(1046), t);

		let t = vote_target(1128u32, 1008, 1, 4);
		assert_eq!(Some(1072), t);
		let t = vote_target(1136u32, 1008, 1, 4);
		assert_eq!(Some(1072), t);
	}

	#[test]
	fn vote_on_mandatory_block() {
		let t = vote_target(1008u32, 1002, 1004, 4);
		assert_eq!(Some(1004), t);
		let t = vote_target(1016u32, 1006, 1007, 4);
		assert_eq!(Some(1007), t);
		let t = vote_target(1064u32, 1014, 1063, 4);
		assert_eq!(Some(1063), t);
		let t = vote_target(1320u32, 1012, 1234, 4);
		assert_eq!(Some(1234), t);

		let t = vote_target(1128u32, 1008, 1008, 4);
		assert_eq!(Some(1072), t);
	}

	#[test]
	fn should_vote_target() {
		let header = Header::new(
			1u32.into(),
			Default::default(),
			Default::default(),
			Default::default(),
			Digest::default(),
		);
		let mut oracle = VoterOracle::<Block> {
			best_beefy_block: 0,
			best_grandpa_block_header: header,
			min_block_delta: 1,
			sessions: VecDeque::new(),
		};
		let voting_target_with = |oracle: &mut VoterOracle<Block>,
		                          best_beefy: NumberFor<Block>,
		                          best_grandpa: NumberFor<Block>|
		 -> Option<NumberFor<Block>> {
			oracle.best_beefy_block = best_beefy;
			oracle.best_grandpa_block_header.number = best_grandpa;
			oracle.voting_target()
		};

		// rounds not initialized -> should vote: `None`
		assert_eq!(voting_target_with(&mut oracle, 0, 1), None);

		let keys = &[Keyring::Alice];
		let validator_set = ValidatorSet::new(make_beefy_ids(keys), 0).unwrap();

		oracle.add_session(Rounds::new(1, validator_set.clone()));

		// under min delta
		oracle.min_block_delta = 4;
		assert_eq!(voting_target_with(&mut oracle, 1, 1), None);
		assert_eq!(voting_target_with(&mut oracle, 2, 5), None);

		// vote on min delta
		assert_eq!(voting_target_with(&mut oracle, 4, 9), Some(8));
		oracle.min_block_delta = 8;
		assert_eq!(voting_target_with(&mut oracle, 10, 18), Some(18));

		// vote on power of two
		oracle.min_block_delta = 1;
		assert_eq!(voting_target_with(&mut oracle, 1000, 1008), Some(1004));
		assert_eq!(voting_target_with(&mut oracle, 1000, 1016), Some(1008));

		// nothing new to vote on
		assert_eq!(voting_target_with(&mut oracle, 1000, 1000), None);

		// vote on mandatory
		oracle.sessions.clear();
		oracle.add_session(Rounds::new(1000, validator_set.clone()));
		assert_eq!(voting_target_with(&mut oracle, 0, 1008), Some(1000));
		oracle.sessions.clear();
		oracle.add_session(Rounds::new(1001, validator_set.clone()));
		assert_eq!(voting_target_with(&mut oracle, 1000, 1008), Some(1001));
	}

	#[test]
	fn test_oracle_accepted_interval() {
		let keys = &[Keyring::Alice];
		let validator_set = ValidatorSet::new(make_beefy_ids(keys), 0).unwrap();

		let header = Header::new(
			1u32.into(),
			Default::default(),
			Default::default(),
			Default::default(),
			Digest::default(),
		);
		let mut oracle = VoterOracle::<Block> {
			best_beefy_block: 0,
			best_grandpa_block_header: header,
			min_block_delta: 1,
			sessions: VecDeque::new(),
		};
		let accepted_interval_with = |oracle: &mut VoterOracle<Block>,
		                              best_grandpa: NumberFor<Block>|
		 -> Result<(NumberFor<Block>, NumberFor<Block>), Error> {
			oracle.best_grandpa_block_header.number = best_grandpa;
			oracle.accepted_interval()
		};

		// rounds not initialized -> should accept votes: `None`
		assert!(accepted_interval_with(&mut oracle, 1).is_err());

		let session_one = 1;
		oracle.add_session(Rounds::new(session_one, validator_set.clone()));
		// mandatory not done, only accept mandatory
		for i in 0..15 {
			assert_eq!(accepted_interval_with(&mut oracle, i), Ok((session_one, session_one)));
		}

		// add more sessions, nothing changes
		let session_two = 11;
		let session_three = 21;
		oracle.add_session(Rounds::new(session_two, validator_set.clone()));
		oracle.add_session(Rounds::new(session_three, validator_set.clone()));
		// mandatory not done, should accept mandatory for session_one
		for i in session_three..session_three + 15 {
			assert_eq!(accepted_interval_with(&mut oracle, i), Ok((session_one, session_one)));
		}

		// simulate finish mandatory for session one, prune oracle
		oracle.sessions.front_mut().unwrap().test_set_mandatory_done(true);
		oracle.try_prune();
		// session_one pruned, should accept mandatory for session_two
		for i in session_three..session_three + 15 {
			assert_eq!(accepted_interval_with(&mut oracle, i), Ok((session_two, session_two)));
		}

		// simulate finish mandatory for session two, prune oracle
		oracle.sessions.front_mut().unwrap().test_set_mandatory_done(true);
		oracle.try_prune();
		// session_two pruned, should accept mandatory for session_three
		for i in session_three..session_three + 15 {
			assert_eq!(accepted_interval_with(&mut oracle, i), Ok((session_three, session_three)));
		}

		// simulate finish mandatory for session three
		oracle.sessions.front_mut().unwrap().test_set_mandatory_done(true);
		// verify all other blocks in this session are now open to voting
		for i in session_three..session_three + 15 {
			assert_eq!(accepted_interval_with(&mut oracle, i), Ok((session_three, i)));
		}
		// pruning does nothing in this case
		oracle.try_prune();
		for i in session_three..session_three + 15 {
			assert_eq!(accepted_interval_with(&mut oracle, i), Ok((session_three, i)));
		}

		// adding new session automatically prunes "finalized" previous session
		let session_four = 31;
		oracle.add_session(Rounds::new(session_four, validator_set.clone()));
		assert_eq!(oracle.sessions.front().unwrap().session_start(), session_four);
		assert_eq!(
			accepted_interval_with(&mut oracle, session_four + 10),
			Ok((session_four, session_four))
		);
	}

	#[test]
	fn extract_authorities_change_digest() {
		let mut header = Header::new(
			1u32.into(),
			Default::default(),
			Default::default(),
			Default::default(),
			Digest::default(),
		);

		// verify empty digest shows nothing
		assert!(find_authorities_change::<Block>(&header).is_none());

		let peers = &[Keyring::One, Keyring::Two];
		let id = 42;
		let validator_set = ValidatorSet::new(make_beefy_ids(peers), id).unwrap();
		header.digest_mut().push(DigestItem::Consensus(
			BEEFY_ENGINE_ID,
			ConsensusLog::<AuthorityId>::AuthoritiesChange(validator_set.clone()).encode(),
		));

		// verify validator set is correctly extracted from digest
		let extracted = find_authorities_change::<Block>(&header);
		assert_eq!(extracted, Some(validator_set));
	}

	#[tokio::test]
	async fn should_finalize_correctly() {
		let keys = [Keyring::Alice];
		let validator_set = ValidatorSet::new(make_beefy_ids(&keys), 0).unwrap();
		let mut net = BeefyTestNet::new(1);
		let backend = net.peer(0).client().as_backend();
		let mut worker = create_beefy_worker(net.peer(0), &keys[0], 1, validator_set.clone(), None);
		// remove default session, will manually add custom one.
		worker.persisted_state.voting_oracle.sessions.clear();

		let keys = keys.iter().cloned().enumerate();
		let (mut best_block_streams, mut finality_proofs) =
			get_beefy_streams(&mut net, keys.clone());
		let mut best_block_stream = best_block_streams.drain(..).next().unwrap();
		let mut finality_proof = finality_proofs.drain(..).next().unwrap();

		let create_finality_proof = |block_num: NumberFor<Block>| {
			let commitment = Commitment {
				payload: Payload::from_single_entry(known_payloads::MMR_ROOT_ID, vec![]),
				block_number: block_num,
				validator_set_id: validator_set.id(),
			};
			VersionedFinalityProof::V1(SignedCommitment { commitment, signatures: vec![None] })
		};

		// no 'best beefy block' or finality proofs
		assert_eq!(worker.persisted_state.best_beefy(), 0);
		poll_fn(move |cx| {
			assert_eq!(best_block_stream.poll_next_unpin(cx), Poll::Pending);
			assert_eq!(finality_proof.poll_next_unpin(cx), Poll::Pending);
			Poll::Ready(())
		})
		.await;

		let client = net.peer(0).client().as_client();
		// unknown hash for block #1
		let (mut best_block_streams, mut finality_proofs) =
			get_beefy_streams(&mut net, keys.clone());
		let mut best_block_stream = best_block_streams.drain(..).next().unwrap();
		let mut finality_proof = finality_proofs.drain(..).next().unwrap();
		let justif = create_finality_proof(1);
		// create new session at block #1
		worker
			.persisted_state
			.voting_oracle
			.add_session(Rounds::new(1, validator_set.clone()));
		// try to finalize block #1
		worker.finalize(justif.clone()).unwrap();
		// verify block finalized
		assert_eq!(worker.persisted_state.best_beefy(), 1);
		poll_fn(move |cx| {
			// expect Some(hash-of-block-1)
			match best_block_stream.poll_next_unpin(cx) {
				Poll::Ready(Some(hash)) => {
					let block_num = client.number(hash).unwrap();
					assert_eq!(block_num, Some(1));
				},
				v => panic!("unexpected value: {:?}", v),
			}
			// commitment streamed
			match finality_proof.poll_next_unpin(cx) {
				// expect justification
				Poll::Ready(Some(received)) => assert_eq!(received, justif),
				v => panic!("unexpected value: {:?}", v),
			}
			Poll::Ready(())
		})
		.await;

		// generate 2 blocks, try again expect success
		let (mut best_block_streams, _) = get_beefy_streams(&mut net, keys);
		let mut best_block_stream = best_block_streams.drain(..).next().unwrap();
		let hashes = net.peer(0).push_blocks(1, false);
		// finalize 1 and 2 without justifications (hashes does not contain genesis)
		let hashof2 = hashes[0];
		backend.finalize_block(hashof2, None).unwrap();

		let justif = create_finality_proof(2);
		// create new session at block #2
		worker.persisted_state.voting_oracle.add_session(Rounds::new(2, validator_set));
		worker.finalize(justif).unwrap();
		// verify old session pruned
		assert_eq!(worker.voting_oracle().sessions.len(), 1);
		// new session starting at #2 is in front
		assert_eq!(worker.active_rounds().unwrap().session_start(), 2);
		// verify block finalized
		assert_eq!(worker.persisted_state.best_beefy(), 2);
		poll_fn(move |cx| {
			match best_block_stream.poll_next_unpin(cx) {
				// expect Some(hash-of-block-2)
				Poll::Ready(Some(hash)) => {
					let block_num = net.peer(0).client().as_client().number(hash).unwrap();
					assert_eq!(block_num, Some(2));
				},
				v => panic!("unexpected value: {:?}", v),
			}
			Poll::Ready(())
		})
		.await;

		// check BEEFY justifications are also appended to backend
		let justifs = backend.blockchain().justifications(hashof2).unwrap().unwrap();
		assert!(justifs.get(BEEFY_ENGINE_ID).is_some())
	}

	#[tokio::test]
	async fn should_init_session() {
		let keys = &[Keyring::Alice, Keyring::Bob];
		let validator_set = ValidatorSet::new(make_beefy_ids(keys), 0).unwrap();
		let mut net = BeefyTestNet::new(1);
		let mut worker = create_beefy_worker(net.peer(0), &keys[0], 1, validator_set.clone(), None);

		let worker_rounds = worker.active_rounds().unwrap();
		assert_eq!(worker_rounds.session_start(), 1);
		assert_eq!(worker_rounds.validators(), validator_set.validators());
		assert_eq!(worker_rounds.validator_set_id(), validator_set.id());

		// new validator set
		let keys = &[Keyring::Bob];
		let new_validator_set = ValidatorSet::new(make_beefy_ids(keys), 1).unwrap();

		worker.init_session_at(new_validator_set.clone(), 11);
		// Since mandatory is not done for old rounds, we still get those.
		let rounds = worker.persisted_state.voting_oracle.active_rounds_mut().unwrap();
		assert_eq!(rounds.validator_set_id(), validator_set.id());
		// Let's finalize mandatory.
		rounds.test_set_mandatory_done(true);
		worker.persisted_state.voting_oracle.try_prune();
		// Now we should get the next round.
		let rounds = worker.active_rounds().unwrap();
		// Expect new values.
		assert_eq!(rounds.session_start(), 11);
		assert_eq!(rounds.validators(), new_validator_set.validators());
		assert_eq!(rounds.validator_set_id(), new_validator_set.id());
	}

	#[tokio::test]
	async fn should_not_report_bad_old_or_self_vote_equivocations() {
		let block_num = 1;
		let set_id = 1;
		let keys = [Keyring::Alice];
		let validator_set = ValidatorSet::new(make_beefy_ids(&keys), set_id).unwrap();
		// Alice votes on good MMR roots, equivocations are allowed/expected
		let mut api_alice = TestApi::with_validator_set(&validator_set);
		api_alice.allow_equivocations();
		let api_alice = Arc::new(api_alice);

		let mut net = BeefyTestNet::new(1);
		let mut worker = create_beefy_worker(net.peer(0), &keys[0], 1, validator_set.clone(), None);
		worker.runtime = api_alice.clone();
		worker.fisherman = Arc::new(Fisherman::new(
			worker.backend.clone(),
			worker.runtime.clone(),
			worker.key_store.clone(),
		));

		// let there be a block with num = 1:
		let _ = net.peer(0).push_blocks(1, false);

		let payload1 = Payload::from_single_entry(MMR_ROOT_ID, vec![42]);
		let payload2 = Payload::from_single_entry(MMR_ROOT_ID, vec![128]);

		// generate an equivocation proof, with Bob as perpetrator
		let good_proof = generate_vote_equivocation_proof(
			(block_num, payload1.clone(), set_id, &Keyring::Bob),
			(block_num, payload2.clone(), set_id, &Keyring::Bob),
		);
		{
			// expect voter (Alice) to successfully report it
<<<<<<< HEAD
			assert_eq!(worker.report_vote_equivocation(good_proof.clone()), Ok(()));
=======
			assert_eq!(worker.report_double_voting(good_proof.clone()), Ok(()));
>>>>>>> c973fe86
			// verify Alice reports Bob equivocation to runtime
			let reported = api_alice.reported_vote_equivocations.as_ref().unwrap().lock();
			assert_eq!(reported.len(), 1);
			assert_eq!(*reported.get(0).unwrap(), good_proof);
		}
		api_alice.reported_vote_equivocations.as_ref().unwrap().lock().clear();

		// now let's try with a bad proof
		let mut bad_proof = good_proof.clone();
		bad_proof.first.id = Keyring::Charlie.public();
		// bad proofs are simply ignored
<<<<<<< HEAD
		assert_eq!(worker.report_vote_equivocation(bad_proof), Ok(()));
=======
		assert_eq!(worker.report_double_voting(bad_proof), Ok(()));
>>>>>>> c973fe86
		// verify nothing reported to runtime
		assert!(api_alice.reported_vote_equivocations.as_ref().unwrap().lock().is_empty());

		// now let's try with old set it
		let mut old_proof = good_proof.clone();
		old_proof.first.commitment.validator_set_id = 0;
		old_proof.second.commitment.validator_set_id = 0;
		// old proofs are simply ignored
<<<<<<< HEAD
		assert_eq!(worker.report_vote_equivocation(old_proof), Ok(()));
=======
		assert_eq!(worker.report_double_voting(old_proof), Ok(()));
>>>>>>> c973fe86
		// verify nothing reported to runtime
		assert!(api_alice.reported_vote_equivocations.as_ref().unwrap().lock().is_empty());

		// now let's try reporting a self-equivocation
		let self_proof = generate_vote_equivocation_proof(
			(block_num, payload1.clone(), set_id, &Keyring::Alice),
			(block_num, payload2.clone(), set_id, &Keyring::Alice),
		);
		// equivocations done by 'self' are simply ignored (not reported)
<<<<<<< HEAD
		assert_eq!(worker.report_vote_equivocation(self_proof), Ok(()));
=======
		assert_eq!(worker.report_double_voting(self_proof), Ok(()));
>>>>>>> c973fe86
		// verify nothing reported to runtime
		assert!(api_alice.reported_vote_equivocations.as_ref().unwrap().lock().is_empty());
	}

	#[tokio::test]
	async fn beefy_reports_fork_equivocations() {
		let peers = [Keyring::Alice, Keyring::Bob, Keyring::Charlie];
		let validator_set = ValidatorSet::new(make_beefy_ids(&peers), 0).unwrap();
		let mut api_alice = TestApi::with_validator_set(&validator_set);
		api_alice.allow_equivocations();
		let api_alice = Arc::new(api_alice);

		// instantiate network with Alice and Bob running full voters.
		let mut net = BeefyTestNet::new(3);

		let session_len = 10;
		let hashes = net.generate_blocks_and_sync(50, session_len, &validator_set, true).await;
		let alice_worker =
			create_beefy_worker(net.peer(0), &peers[0], 1, validator_set.clone(), Some(api_alice));

		let block_number = 1;
		let header = net
			.peer(1)
			.client()
			.as_backend()
			.blockchain()
			.header(hashes[block_number as usize])
			.unwrap()
			.unwrap();
		let payload = Payload::from_single_entry(MMR_ROOT_ID, "amievil".encode());
		let votes: Vec<_> = peers
			.iter()
			.map(|k| {
				// signed_vote(block_number as u64, payload.clone(), validator_set.id(), k)
				(block_number as u64, payload.clone(), validator_set.id(), k)
			})
			.collect();

		// verify: Alice reports Bob
		let ancestry_proof = alice_worker
			.runtime
			.runtime_api()
			.generate_ancestry_proof(*hashes.last().unwrap(), block_number, None)
			.unwrap()
			.unwrap();
		let proof = generate_fork_equivocation_proof_vote(
			votes[1].clone(),
			Some(header.clone()),
			Some(ancestry_proof.clone()),
		);

		{
			// expect fisher (Alice) to successfully process it
			assert_eq!(
				alice_worker
					.comms
					.gossip_validator
					.fisherman
					.report_fork_equivocation(proof.clone()),
				Ok(true)
			);
			// verify Alice reports Bob's equivocation to runtime
			let reported =
				alice_worker.runtime.reported_fork_equivocations.as_ref().unwrap().lock();
			assert_eq!(reported.len(), 1);
			assert_eq!(*reported.get(0).unwrap(), proof);
		}

		// verify: Alice does not self-report
		let proof = generate_fork_equivocation_proof_vote(
			votes[0].clone(),
			Some(header.clone()),
			Some(ancestry_proof.clone()),
		);
		{
			// expect fisher (Alice) to successfully process it
			assert_eq!(
				alice_worker
					.comms
					.gossip_validator
					.fisherman
					.report_fork_equivocation(proof.clone()),
				Ok(false)
			);
			// verify Alice does *not* report her own equivocation to runtime
			let reported =
				alice_worker.runtime.reported_fork_equivocations.as_ref().unwrap().lock();
			assert_eq!(reported.len(), 1);
			assert!(*reported.get(0).unwrap() != proof);
		}

		// verify: Alice reports VersionedFinalityProof equivocation
		let commitment = Commitment {
			payload: payload.clone(),
			block_number: block_number as u64,
			validator_set_id: validator_set.id(),
		};

		// only Bob and Charlie sign
		let signatures = &[Keyring::Bob, Keyring::Charlie]
			.into_iter()
			.map(|k| KnownSignature {
				validator_id: k.public(),
				signature: k.sign(&commitment.encode()),
			})
			.collect::<Vec<_>>();

		// test over all permutations of header and ancestry proof being submitted (proof should
		// be valid as long as at least one is submitted)
		for (canonical_header, ancestry_proof) in [
			(Some(header.clone()), Some(ancestry_proof.clone())),
			(Some(header), None),
			(None, Some(ancestry_proof)),
		] {
			let proof = ForkEquivocationProof {
				commitment: commitment.clone(),
				signatures: signatures.clone(),
				canonical_header,
				ancestry_proof,
			};
			// expect fisher (Alice) to successfully process it
			assert_eq!(
				alice_worker
					.comms
					.gossip_validator
					.fisherman
					.report_fork_equivocation(proof.clone()),
				Ok(true)
			);
			let mut reported =
				alice_worker.runtime.reported_fork_equivocations.as_ref().unwrap().lock();
			// verify Alice report Bob's and Charlie's equivocation to runtime
			assert_eq!(reported.len(), 2);
			assert_eq!(reported.pop(), Some(proof));
		}

		// test that Alice does not submit invalid proof
		let proofless_proof = ForkEquivocationProof {
			commitment: commitment.clone(),
			signatures: signatures.clone(),
			canonical_header: None,
			ancestry_proof: None,
		};

		assert_eq!(
			alice_worker
				.comms
				.gossip_validator
				.fisherman
				.report_fork_equivocation(proofless_proof.clone()),
			Ok(false)
		);

		let future_commitment = Commitment {
			payload: commitment.payload,
			block_number: net.peer(1).client().info().best_number + 10,
			validator_set_id: commitment.validator_set_id,
		};

		let future_proof = generate_fork_equivocation_proof_sc(
			future_commitment,
			vec![Keyring::Bob, Keyring::Charlie],
			None,
			None,
		);

		assert_eq!(
			alice_worker
				.comms
				.gossip_validator
				.fisherman
				.report_fork_equivocation(future_proof.clone()),
			Ok(true)
		);
		let mut reported =
			alice_worker.runtime.reported_fork_equivocations.as_ref().unwrap().lock();
		assert_eq!(reported.len(), 2);
		assert_eq!(reported.pop(), Some(future_proof));
	}
}<|MERGE_RESOLUTION|>--- conflicted
+++ resolved
@@ -40,17 +40,9 @@
 use sp_arithmetic::traits::{AtLeast32Bit, Saturating};
 use sp_consensus::SyncOracle;
 use sp_consensus_beefy::{
-<<<<<<< HEAD
-	check_vote_equivocation_proof,
 	ecdsa_crypto::{AuthorityId, Signature},
-	BeefyApi, BeefyEquivocationProof, BeefySignatureHasher, Commitment, MmrRootHash,
-	PayloadProvider, ValidatorSet, VersionedFinalityProof, VoteEquivocationProof, VoteMessage,
-	BEEFY_ENGINE_ID,
-=======
-	ecdsa_crypto::{AuthorityId, Signature},
-	BeefyApi, Commitment, DoubleVotingProof, PayloadProvider, ValidatorSet, VersionedFinalityProof,
-	VoteMessage, BEEFY_ENGINE_ID,
->>>>>>> c973fe86
+	BeefyApi, Commitment, DoubleVotingProof, MmrRootHash, PayloadProvider, ValidatorSet,
+	VersionedFinalityProof, VoteMessage, BEEFY_ENGINE_ID,
 };
 use sp_mmr_primitives::MmrApi;
 use sp_runtime::{
@@ -389,7 +381,7 @@
 	pub key_store: Arc<BeefyKeystore<AuthorityId>>,
 	pub payload_provider: P,
 	pub sync: Arc<S>,
-	pub fisherman: Arc<Fisherman<B, BE, RuntimeApi>>,
+	pub fisherman: Arc<Fisherman<B, BE, RuntimeApi, P>>,
 
 	// communication (created once, but returned and reused if worker is restarted/reinitialized)
 	pub comms: BeefyComms<B, N, BE, P, RuntimeApi>,
@@ -415,7 +407,7 @@
 	BE: Backend<B>,
 	P: PayloadProvider<B>,
 	S: SyncOracle,
-	R: ProvideRuntimeApi<B>,
+	R: ProvideRuntimeApi<B> + Send + Sync,
 	R::Api: BeefyApi<B, AuthorityId, MmrRootHash> + MmrApi<B, MmrRootHash, NumberFor<B>>,
 {
 	fn best_grandpa_block(&self) -> NumberFor<B> {
@@ -602,11 +594,7 @@
 			},
 			VoteImportResult::DoubleVoting(proof) => {
 				metric_inc!(self.metrics, beefy_equivocation_votes);
-<<<<<<< HEAD
-				self.report_vote_equivocation(proof)?;
-=======
 				self.report_double_voting(proof)?;
->>>>>>> c973fe86
 			},
 			VoteImportResult::Invalid => metric_inc!(self.metrics, beefy_invalid_votes),
 			VoteImportResult::Stale => metric_inc!(self.metrics, beefy_stale_votes),
@@ -955,70 +943,6 @@
 		(error, self.comms)
 	}
 
-<<<<<<< HEAD
-	/// Report the given equivocation to the BEEFY runtime module. This method
-	/// generates a session membership proof of the offender and then submits an
-	/// extrinsic to report the equivocation. In particular, the session membership
-	/// proof must be generated at the block at which the given set was active which
-	/// isn't necessarily the best block if there are pending authority set changes.
-	pub(crate) fn report_vote_equivocation(
-		&self,
-		proof: VoteEquivocationProof<NumberFor<B>, AuthorityId, Signature>,
-	) -> Result<(), Error> {
-		let rounds = self.persisted_state.voting_oracle.active_rounds()?;
-		let (validators, validator_set_id) = (rounds.validators(), rounds.validator_set_id());
-		let offender_id = proof.offender_id().clone();
-
-		if !check_vote_equivocation_proof::<_, _, BeefySignatureHasher>(&proof) {
-			debug!(target: LOG_TARGET, "🥩 Skip report for bad equivocation {:?}", proof);
-			return Ok(())
-		} else if let Some(local_id) = self.key_store.authority_id(validators) {
-			if offender_id == local_id {
-				warn!(target: LOG_TARGET, "🥩 Skip equivocation report for own equivocation");
-				return Ok(())
-			}
-		}
-
-		let number = *proof.round_number();
-		let hash = self
-			.backend
-			.blockchain()
-			.expect_block_hash_from_id(&BlockId::Number(number))
-			.map_err(|err| {
-				let err_msg = format!(
-					"Couldn't get hash for block #{:?} (error: {:?}), skipping report for equivocation",
-					number, err
-				);
-				Error::Backend(err_msg)
-			})?;
-		let runtime_api = self.runtime.runtime_api();
-		// generate key ownership proof at that block
-		let key_owner_proof = match runtime_api
-			.generate_key_ownership_proof(hash, validator_set_id, offender_id)
-			.map_err(Error::RuntimeApi)?
-		{
-			Some(proof) => proof,
-			None => {
-				debug!(
-					target: LOG_TARGET,
-					"🥩 Equivocation offender not part of the authority set."
-				);
-				return Ok(())
-			},
-		};
-
-		// submit equivocation report at **best** block
-		let best_block_hash = self.backend.blockchain().info().best_hash;
-		runtime_api
-			.submit_report_vote_equivocation_unsigned_extrinsic(
-				best_block_hash,
-				proof,
-				key_owner_proof,
-			)
-			.map_err(Error::RuntimeApi)?;
-
-		Ok(())
-=======
 	/// Report the given equivocation to the BEEFY runtime module.
 	fn report_double_voting(
 		&self,
@@ -1026,7 +950,6 @@
 	) -> Result<(), Error> {
 		let rounds = self.persisted_state.voting_oracle.active_rounds()?;
 		self.fisherman.report_double_voting(proof, rounds)
->>>>>>> c973fe86
 	}
 }
 
@@ -1071,11 +994,11 @@
 	use super::*;
 	use crate::{
 		communication::{
-			fisherman::Fisherman,
 			gossip::{tests::TestNetwork, GossipValidator},
 			notification::{BeefyBestBlockStream, BeefyVersionedFinalityProofStream},
 			request_response::outgoing_requests_engine::OnDemandJustificationsEngine,
 		},
+		fisherman::Fisherman,
 		tests::{
 			create_beefy_keystore, get_beefy_streams, make_beefy_ids, BeefyPeer, BeefyTestNet,
 			TestApi,
@@ -1094,13 +1017,12 @@
 		known_payloads::MMR_ROOT_ID,
 		mmr::MmrRootProvider,
 		test_utils::{
-			generate_fork_equivocation_proof_sc, generate_fork_equivocation_proof_vote,
-			generate_vote_equivocation_proof, Keyring,
+			generate_double_voting_proof, generate_fork_equivocation_proof_sc,
+			generate_fork_equivocation_proof_vote, Keyring,
 		},
 		ConsensusLog, ForkEquivocationProof, KnownSignature, Payload, SignedCommitment,
 	};
 	use sp_runtime::traits::{Header as HeaderT, One};
-	use std::marker::PhantomData;
 	use substrate_test_runtime_client::{
 		runtime::{Block, Digest, DigestItem, Header},
 		Backend,
@@ -1163,19 +1085,21 @@
 		let network = peer.network_service().clone();
 		let sync = peer.sync_service().clone();
 		let payload_provider = MmrRootProvider::new(api.clone());
-		let fisherman = Fisherman {
-			backend: backend.clone(),
-			runtime: api.clone(),
-			key_store: key_store.clone(),
-			payload_provider: payload_provider.clone(),
-			_phantom: PhantomData,
-		};
+		let fisherman = Arc::new(Fisherman::new(
+			backend.clone(),
+			api.clone(),
+			key_store.clone(),
+			payload_provider.clone(),
+		));
 		let notification_service = peer
 			.take_notification_service(&crate::tests::beefy_gossip_proto_name())
 			.unwrap();
 		let known_peers = Arc::new(Mutex::new(KnownPeers::new()));
-		let gossip_validator =
-			GossipValidator::new(known_peers.clone(), Arc::new(TestNetwork::new().0), fisherman);
+		let gossip_validator = GossipValidator::new(
+			known_peers.clone(),
+			Arc::new(TestNetwork::new().0),
+			fisherman.clone(),
+		);
 		let gossip_validator = Arc::new(gossip_validator);
 		let gossip_engine = GossipEngine::new(
 			network.clone(),
@@ -1209,23 +1133,15 @@
 			beefy_genesis,
 		)
 		.unwrap();
-		let payload_provider = MmrRootProvider::new(api.clone());
 		let comms = BeefyComms { gossip_engine, gossip_validator, on_demand_justifications };
-		let key_store: Arc<BeefyKeystore<AuthorityId>> = Arc::new(Some(keystore).into());
 		BeefyWorker {
-<<<<<<< HEAD
-			backend,
-			runtime: api,
-			key_store: key_store.into(),
-=======
 			backend: backend.clone(),
 			runtime: api.clone(),
 			key_store: key_store.clone(),
->>>>>>> c973fe86
 			metrics,
 			payload_provider,
 			sync: Arc::new(sync),
-			fisherman: Arc::new(Fisherman::new(backend, api, key_store)),
+			fisherman: fisherman.clone(),
 			links,
 			comms,
 			pending_justifications: BTreeMap::new(),
@@ -1648,6 +1564,7 @@
 			worker.backend.clone(),
 			worker.runtime.clone(),
 			worker.key_store.clone(),
+			worker.payload_provider.clone(),
 		));
 
 		// let there be a block with num = 1:
@@ -1657,17 +1574,13 @@
 		let payload2 = Payload::from_single_entry(MMR_ROOT_ID, vec![128]);
 
 		// generate an equivocation proof, with Bob as perpetrator
-		let good_proof = generate_vote_equivocation_proof(
+		let good_proof = generate_double_voting_proof(
 			(block_num, payload1.clone(), set_id, &Keyring::Bob),
 			(block_num, payload2.clone(), set_id, &Keyring::Bob),
 		);
 		{
 			// expect voter (Alice) to successfully report it
-<<<<<<< HEAD
-			assert_eq!(worker.report_vote_equivocation(good_proof.clone()), Ok(()));
-=======
 			assert_eq!(worker.report_double_voting(good_proof.clone()), Ok(()));
->>>>>>> c973fe86
 			// verify Alice reports Bob equivocation to runtime
 			let reported = api_alice.reported_vote_equivocations.as_ref().unwrap().lock();
 			assert_eq!(reported.len(), 1);
@@ -1679,11 +1592,7 @@
 		let mut bad_proof = good_proof.clone();
 		bad_proof.first.id = Keyring::Charlie.public();
 		// bad proofs are simply ignored
-<<<<<<< HEAD
-		assert_eq!(worker.report_vote_equivocation(bad_proof), Ok(()));
-=======
 		assert_eq!(worker.report_double_voting(bad_proof), Ok(()));
->>>>>>> c973fe86
 		// verify nothing reported to runtime
 		assert!(api_alice.reported_vote_equivocations.as_ref().unwrap().lock().is_empty());
 
@@ -1692,25 +1601,17 @@
 		old_proof.first.commitment.validator_set_id = 0;
 		old_proof.second.commitment.validator_set_id = 0;
 		// old proofs are simply ignored
-<<<<<<< HEAD
-		assert_eq!(worker.report_vote_equivocation(old_proof), Ok(()));
-=======
 		assert_eq!(worker.report_double_voting(old_proof), Ok(()));
->>>>>>> c973fe86
 		// verify nothing reported to runtime
 		assert!(api_alice.reported_vote_equivocations.as_ref().unwrap().lock().is_empty());
 
 		// now let's try reporting a self-equivocation
-		let self_proof = generate_vote_equivocation_proof(
+		let self_proof = generate_double_voting_proof(
 			(block_num, payload1.clone(), set_id, &Keyring::Alice),
 			(block_num, payload2.clone(), set_id, &Keyring::Alice),
 		);
 		// equivocations done by 'self' are simply ignored (not reported)
-<<<<<<< HEAD
-		assert_eq!(worker.report_vote_equivocation(self_proof), Ok(()));
-=======
 		assert_eq!(worker.report_double_voting(self_proof), Ok(()));
->>>>>>> c973fe86
 		// verify nothing reported to runtime
 		assert!(api_alice.reported_vote_equivocations.as_ref().unwrap().lock().is_empty());
 	}
