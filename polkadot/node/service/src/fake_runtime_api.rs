--- conflicted
+++ resolved
@@ -293,7 +293,6 @@
 			_: Hash,
 			_: Vec<sp_mmr_primitives::EncodableOpaqueLeaf>,
 			_: sp_mmr_primitives::LeafProof<Hash>
-<<<<<<< HEAD
 		) -> Result<(), sp_mmr_primitives::Error> {
 			unimplemented!()
 		}
@@ -306,8 +305,6 @@
 		}
 		fn verify_ancestry_proof(
 			_: sp_mmr_primitives::AncestryProof<Hash>,
-=======
->>>>>>> 289f5bbf
 		) -> Result<(), sp_mmr_primitives::Error> {
 			unimplemented!()
 		}
