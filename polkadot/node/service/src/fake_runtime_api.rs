// Copyright (C) Parity Technologies (UK) Ltd.
// This file is part of Polkadot.

// Polkadot is free software: you can redistribute it and/or modify
// it under the terms of the GNU General Public License as published by
// the Free Software Foundation, either version 3 of the License, or
// (at your option) any later version.

// Polkadot is distributed in the hope that it will be useful,
// but WITHOUT ANY WARRANTY; without even the implied warranty of
// MERCHANTABILITY or FITNESS FOR A PARTICULAR PURPOSE.  See the
// GNU General Public License for more details.

// You should have received a copy of the GNU General Public License
// along with Polkadot.  If not, see <http://www.gnu.org/licenses/>.

//! Provides "fake" runtime API implementations
//!
//! These are used to provide a type that implements these runtime APIs without requiring to import
//! the native runtimes.

use beefy_primitives::ecdsa_crypto::{AuthorityId as BeefyId, Signature as BeefySignature};
use grandpa_primitives::AuthorityId as GrandpaId;
use pallet_transaction_payment::{FeeDetails, RuntimeDispatchInfo};
use polkadot_primitives::{
	runtime_api, slashing, AccountId, AuthorityDiscoveryId, Balance, Block, BlockNumber,
	CandidateCommitments, CandidateEvent, CandidateHash, CommittedCandidateReceipt, CoreState,
	DisputeState, ExecutorParams, GroupRotationInfo, Hash, Id as ParaId, InboundDownwardMessage,
	InboundHrmpMessage, Nonce, OccupiedCoreAssumption, PersistedValidationData, PvfCheckStatement,
	ScrapedOnChainVotes, SessionIndex, SessionInfo, ValidationCode, ValidationCodeHash,
	ValidatorId, ValidatorIndex, ValidatorSignature,
};

use sp_core::OpaqueMetadata;
use sp_runtime::{
	traits::Block as BlockT,
	transaction_validity::{TransactionSource, TransactionValidity},
	ApplyExtrinsicResult,
};
use sp_version::RuntimeVersion;
use sp_weights::Weight;
use std::collections::BTreeMap;
use xcm::{VersionedAssetId, VersionedAssets, VersionedLocation, VersionedXcm};
sp_api::decl_runtime_apis! {
	/// This runtime API is only implemented for the test runtime!
	pub trait GetLastTimestamp {
		/// Returns the last timestamp of a runtime.
		fn get_last_timestamp() -> u64;
	}
}

struct Runtime;

sp_api::impl_runtime_apis! {
	impl sp_api::Core<Block> for Runtime {
		fn version() -> RuntimeVersion {
			unimplemented!()
		}

		fn execute_block(_: Block) {
			unimplemented!()
		}

		fn initialize_block(_: &<Block as BlockT>::Header) -> sp_runtime::ExtrinsicInclusionMode {
			unimplemented!()
		}
	}

	impl sp_api::Metadata<Block> for Runtime {
		fn metadata() -> OpaqueMetadata {
			unimplemented!()
		}

		fn metadata_at_version(_: u32) -> Option<OpaqueMetadata> {
			unimplemented!()
		}

		fn metadata_versions() -> Vec<u32> {
			unimplemented!()
		}
	}

	impl sp_block_builder::BlockBuilder<Block> for Runtime {
		fn apply_extrinsic(_: <Block as BlockT>::Extrinsic) -> ApplyExtrinsicResult {
			unimplemented!()
		}

		fn finalize_block() -> <Block as BlockT>::Header {
			unimplemented!()
		}

		fn inherent_extrinsics(_: sp_inherents::InherentData) -> Vec<<Block as BlockT>::Extrinsic> {
			unimplemented!()
		}

		fn check_inherents(
			_: Block,
			_: sp_inherents::InherentData,
		) -> sp_inherents::CheckInherentsResult {
			unimplemented!()
		}
	}

	impl sp_transaction_pool::runtime_api::TaggedTransactionQueue<Block> for Runtime {
		fn validate_transaction(
			_: TransactionSource,
			_: <Block as BlockT>::Extrinsic,
			_: <Block as BlockT>::Hash,
		) -> TransactionValidity {
			unimplemented!()
		}
	}

	impl sp_offchain::OffchainWorkerApi<Block> for Runtime {
		fn offchain_worker(_: &<Block as BlockT>::Header) {
			unimplemented!()
		}
	}

	impl runtime_api::ParachainHost<Block> for Runtime {
		fn validators() -> Vec<ValidatorId> {
			unimplemented!()
		}

		fn validator_groups() -> (Vec<Vec<ValidatorIndex>>, GroupRotationInfo<BlockNumber>) {
			unimplemented!()
		}

		fn availability_cores() -> Vec<CoreState<Hash, BlockNumber>> {
			unimplemented!()
		}

		fn persisted_validation_data(_: ParaId, _: OccupiedCoreAssumption)
			-> Option<PersistedValidationData<Hash, BlockNumber>> {
			unimplemented!()
		}

		fn assumed_validation_data(
			_: ParaId,
			_: Hash,
		) -> Option<(PersistedValidationData<Hash, BlockNumber>, ValidationCodeHash)> {
			unimplemented!()
		}

		fn check_validation_outputs(
			_: ParaId,
			_: CandidateCommitments,
		) -> bool {
			unimplemented!()
		}

		fn session_index_for_child() -> SessionIndex {
			unimplemented!()
		}

		fn validation_code(_: ParaId, _: OccupiedCoreAssumption)
			-> Option<ValidationCode> {
			unimplemented!()
		}

		fn candidate_pending_availability(_: ParaId) -> Option<CommittedCandidateReceipt<Hash>> {
			unimplemented!()
		}

		fn candidate_events() -> Vec<CandidateEvent<Hash>> {
			unimplemented!()
		}

		fn session_info(_: SessionIndex) -> Option<SessionInfo> {
			unimplemented!()
		}

		fn session_executor_params(_: SessionIndex) -> Option<ExecutorParams> {
			unimplemented!()
		}

		fn dmq_contents(_: ParaId) -> Vec<InboundDownwardMessage<BlockNumber>> {
			unimplemented!()
		}

		fn inbound_hrmp_channels_contents(
			_: ParaId
		) -> BTreeMap<ParaId, Vec<InboundHrmpMessage<BlockNumber>>> {
			unimplemented!()
		}

		fn validation_code_by_hash(_: ValidationCodeHash) -> Option<ValidationCode> {
			unimplemented!()
		}

		fn on_chain_votes() -> Option<ScrapedOnChainVotes<Hash>> {
			unimplemented!()
		}

		fn submit_pvf_check_statement(
			_: PvfCheckStatement,
			_: ValidatorSignature,
		) {
			unimplemented!()
		}

		fn pvfs_require_precheck() -> Vec<ValidationCodeHash> {
			unimplemented!()
		}

		fn validation_code_hash(_: ParaId, _: OccupiedCoreAssumption)
			-> Option<ValidationCodeHash>
		{
			unimplemented!()
		}

		fn disputes() -> Vec<(SessionIndex, CandidateHash, DisputeState<BlockNumber>)> {
			unimplemented!()
		}

		fn unapplied_slashes(
		) -> Vec<(SessionIndex, CandidateHash, slashing::PendingSlashes)> {
			unimplemented!()
		}

		fn key_ownership_proof(
			_: ValidatorId,
		) -> Option<slashing::OpaqueKeyOwnershipProof> {
			unimplemented!()
		}

		fn submit_report_dispute_lost(
			_: slashing::DisputeProof,
			_: slashing::OpaqueKeyOwnershipProof,
		) -> Option<()> {
			unimplemented!()
		}
	}

	impl beefy_primitives::BeefyApi<Block, BeefyId, Hash> for Runtime {
		fn beefy_genesis() -> Option<BlockNumber> {
			unimplemented!()
		}

		fn validator_set() -> Option<beefy_primitives::ValidatorSet<BeefyId>> {
			unimplemented!()
		}

<<<<<<< HEAD
		fn submit_report_vote_equivocation_unsigned_extrinsic(
			_: beefy_primitives::VoteEquivocationProof<
=======
		fn submit_report_equivocation_unsigned_extrinsic(
			_: beefy_primitives::DoubleVotingProof<
>>>>>>> c973fe86
				BlockNumber,
				BeefyId,
				BeefySignature,
			>,
			_: beefy_primitives::OpaqueKeyOwnershipProof,
		) -> Option<()> {
			unimplemented!()
		}

		fn submit_report_fork_equivocation_unsigned_extrinsic(
			_: beefy_primitives::ForkEquivocationProof<BeefyId, <Block as BlockT>::Header, Hash>,
			_: Vec<beefy_primitives::OpaqueKeyOwnershipProof>,
		) -> Option<()> {
			unimplemented!()
		}

		fn generate_key_ownership_proof(
			_: beefy_primitives::ValidatorSetId,
			_: BeefyId,
		) -> Option<beefy_primitives::OpaqueKeyOwnershipProof> {
			unimplemented!()
		}
	}

	impl sp_mmr_primitives::MmrApi<Block, Hash, BlockNumber> for Runtime {
		fn mmr_root() -> Result<Hash, sp_mmr_primitives::Error> {
			unimplemented!()
		}

		fn mmr_leaf_count() -> Result<sp_mmr_primitives::LeafIndex, sp_mmr_primitives::Error> {
			unimplemented!()
		}

		fn generate_proof(
			_: Vec<BlockNumber>,
			_: Option<BlockNumber>,
		) -> Result<(Vec<sp_mmr_primitives::EncodableOpaqueLeaf>, sp_mmr_primitives::LeafProof<Hash>), sp_mmr_primitives::Error> {
			unimplemented!()
		}

		fn verify_proof(_: Vec<sp_mmr_primitives::EncodableOpaqueLeaf>, _: sp_mmr_primitives::LeafProof<Hash>)
			-> Result<(), sp_mmr_primitives::Error>
		{
			unimplemented!()
		}

		fn verify_proof_stateless(
			_: Hash,
			_: Vec<sp_mmr_primitives::EncodableOpaqueLeaf>,
			_: sp_mmr_primitives::LeafProof<Hash>
		) -> Result<(), sp_mmr_primitives::Error> {
			unimplemented!()
		}

		fn generate_ancestry_proof(
			_: u32,
			_: Option<BlockNumber>,
		) -> Result<sp_mmr_primitives::AncestryProof<Hash>, sp_mmr_primitives::Error> {
			unimplemented!()
		}
		fn verify_ancestry_proof(
			_: sp_mmr_primitives::AncestryProof<Hash>,
		) -> Result<(), sp_mmr_primitives::Error> {
			unimplemented!()
		}
	}

	impl grandpa_primitives::GrandpaApi<Block> for Runtime {
		fn grandpa_authorities() -> Vec<(GrandpaId, u64)> {
			unimplemented!()
		}

		fn current_set_id() -> grandpa_primitives::SetId {
			unimplemented!()
		}

		fn submit_report_equivocation_unsigned_extrinsic(
			_: grandpa_primitives::EquivocationProof<
				<Block as BlockT>::Hash,
				sp_runtime::traits::NumberFor<Block>,
			>,
			_: grandpa_primitives::OpaqueKeyOwnershipProof,
		) -> Option<()> {
			unimplemented!()
		}

		fn generate_key_ownership_proof(
			_: grandpa_primitives::SetId,
			_: grandpa_primitives::AuthorityId,
		) -> Option<grandpa_primitives::OpaqueKeyOwnershipProof> {
			unimplemented!()
		}
	}

	impl sp_consensus_babe::BabeApi<Block> for Runtime {
		fn configuration() -> sp_consensus_babe::BabeConfiguration {
			unimplemented!()
		}

		fn current_epoch_start() -> sp_consensus_babe::Slot {
			unimplemented!()
		}

		fn current_epoch() -> sp_consensus_babe::Epoch {
			unimplemented!()
		}

		fn next_epoch() -> sp_consensus_babe::Epoch {
			unimplemented!()
		}

		fn generate_key_ownership_proof(
			_: sp_consensus_babe::Slot,
			_: sp_consensus_babe::AuthorityId,
		) -> Option<sp_consensus_babe::OpaqueKeyOwnershipProof> {
			unimplemented!()
		}

		fn submit_report_equivocation_unsigned_extrinsic(
			_: sp_consensus_babe::EquivocationProof<<Block as BlockT>::Header>,
			_: sp_consensus_babe::OpaqueKeyOwnershipProof,
		) -> Option<()> {
			unimplemented!()
		}
	}

	impl sp_authority_discovery::AuthorityDiscoveryApi<Block> for Runtime {
		fn authorities() -> Vec<AuthorityDiscoveryId> {
			unimplemented!()
		}
	}

	impl sp_session::SessionKeys<Block> for Runtime {
		fn generate_session_keys(_: Option<Vec<u8>>) -> Vec<u8> {
			unimplemented!()
		}

		fn decode_session_keys(
			_: Vec<u8>,
		) -> Option<Vec<(Vec<u8>, sp_core::crypto::KeyTypeId)>> {
			unimplemented!()
		}
	}

	impl frame_system_rpc_runtime_api::AccountNonceApi<Block, AccountId, Nonce> for Runtime {
		fn account_nonce(_: AccountId) -> Nonce {
			unimplemented!()
		}
	}

	impl pallet_transaction_payment_rpc_runtime_api::TransactionPaymentApi<
		Block,
		Balance,
	> for Runtime {
		fn query_info(_: <Block as BlockT>::Extrinsic, _: u32) -> RuntimeDispatchInfo<Balance> {
			unimplemented!()
		}
		fn query_fee_details(_: <Block as BlockT>::Extrinsic, _: u32) -> FeeDetails<Balance> {
			unimplemented!()
		}
		fn query_weight_to_fee(_: Weight) -> Balance {
			unimplemented!()
		}
		fn query_length_to_fee(_: u32) -> Balance {
			unimplemented!()
		}
	}

	impl crate::fake_runtime_api::GetLastTimestamp<Block> for Runtime {
		fn get_last_timestamp() -> u64 {
			unimplemented!()
		}
	}

	impl xcm_fee_payment_runtime_api::XcmPaymentApi<Block> for Runtime {
		fn query_acceptable_payment_assets(_: xcm::Version) -> Result<Vec<VersionedAssetId>, xcm_fee_payment_runtime_api::Error> {
			unimplemented!()
		}

		fn query_weight_to_asset_fee(_: Weight, _: VersionedAssetId) -> Result<u128, xcm_fee_payment_runtime_api::Error> {
			unimplemented!()
		}

		fn query_xcm_weight(_: VersionedXcm<()>) -> Result<Weight, xcm_fee_payment_runtime_api::Error> {
			unimplemented!()
		}

		fn query_delivery_fees(_: VersionedLocation, _: VersionedXcm<()>) -> Result<VersionedAssets, xcm_fee_payment_runtime_api::Error> {
			unimplemented!()
		}
	}
}<|MERGE_RESOLUTION|>--- conflicted
+++ resolved
@@ -241,13 +241,8 @@
 			unimplemented!()
 		}
 
-<<<<<<< HEAD
 		fn submit_report_vote_equivocation_unsigned_extrinsic(
-			_: beefy_primitives::VoteEquivocationProof<
-=======
-		fn submit_report_equivocation_unsigned_extrinsic(
 			_: beefy_primitives::DoubleVotingProof<
->>>>>>> c973fe86
 				BlockNumber,
 				BeefyId,
 				BeefySignature,
